--- conflicted
+++ resolved
@@ -232,12 +232,9 @@
         "//envoy/extensions/health_checkers/thrift/v3:pkg",
         "//envoy/extensions/http/cache/file_system_http_cache/v3:pkg",
         "//envoy/extensions/http/cache/simple_http_cache/v3:pkg",
-<<<<<<< HEAD
-        "//envoy/extensions/http/early_header_mutation/header_mutation/v3:pkg",
-=======
         "//envoy/extensions/http/custom_response/local_response_policy/v3:pkg",
         "//envoy/extensions/http/custom_response/redirect_policy/v3:pkg",
->>>>>>> da9962b6
+        "//envoy/extensions/http/early_header_mutation/header_mutation/v3:pkg",
         "//envoy/extensions/http/header_formatters/preserve_case/v3:pkg",
         "//envoy/extensions/http/header_validators/envoy_default/v3:pkg",
         "//envoy/extensions/http/original_ip_detection/custom_header/v3:pkg",

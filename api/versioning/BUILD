# DO NOT EDIT. This file is generated by tools/proto_format/active_protos_gen.py.

load("@rules_proto//proto:defs.bzl", "proto_library")

licenses(["notice"])  # Apache 2

# This tracks active development versions of protos.
proto_library(
    name = "active_protos",
    visibility = ["//visibility:public"],
    deps = [
        "//contrib/envoy/extensions/config/v3alpha:pkg",
        "//contrib/envoy/extensions/filters/http/dynamo/v3:pkg",
        "//contrib/envoy/extensions/filters/http/language/v3alpha:pkg",
        "//contrib/envoy/extensions/filters/http/squash/v3:pkg",
        "//contrib/envoy/extensions/filters/http/sxg/v3alpha:pkg",
        "//contrib/envoy/extensions/filters/network/client_ssl_auth/v3:pkg",
        "//contrib/envoy/extensions/filters/network/generic_proxy/action/v3:pkg",
        "//contrib/envoy/extensions/filters/network/generic_proxy/codecs/dubbo/v3:pkg",
        "//contrib/envoy/extensions/filters/network/generic_proxy/matcher/v3:pkg",
        "//contrib/envoy/extensions/filters/network/generic_proxy/router/v3:pkg",
        "//contrib/envoy/extensions/filters/network/generic_proxy/v3:pkg",
        "//contrib/envoy/extensions/filters/network/kafka_broker/v3:pkg",
        "//contrib/envoy/extensions/filters/network/kafka_mesh/v3alpha:pkg",
        "//contrib/envoy/extensions/filters/network/mysql_proxy/v3:pkg",
        "//contrib/envoy/extensions/filters/network/postgres_proxy/v3alpha:pkg",
        "//contrib/envoy/extensions/filters/network/rocketmq_proxy/v3:pkg",
        "//contrib/envoy/extensions/filters/network/sip_proxy/router/v3alpha:pkg",
        "//contrib/envoy/extensions/filters/network/sip_proxy/tra/v3alpha:pkg",
        "//contrib/envoy/extensions/filters/network/sip_proxy/v3alpha:pkg",
        "//contrib/envoy/extensions/matching/input_matchers/hyperscan/v3alpha:pkg",
        "//contrib/envoy/extensions/network/connection_balance/dlb/v3alpha:pkg",
        "//contrib/envoy/extensions/private_key_providers/cryptomb/v3alpha:pkg",
        "//contrib/envoy/extensions/private_key_providers/qat/v3alpha:pkg",
        "//contrib/envoy/extensions/regex_engines/hyperscan/v3alpha:pkg",
        "//contrib/envoy/extensions/vcl/v3alpha:pkg",
        "//envoy/admin/v3:pkg",
        "//envoy/config/accesslog/v3:pkg",
        "//envoy/config/bootstrap/v3:pkg",
        "//envoy/config/cluster/v3:pkg",
        "//envoy/config/common/key_value/v3:pkg",
        "//envoy/config/common/matcher/v3:pkg",
        "//envoy/config/common/mutation_rules/v3:pkg",
        "//envoy/config/core/v3:pkg",
        "//envoy/config/endpoint/v3:pkg",
        "//envoy/config/filter/thrift/router/v2alpha1:pkg",
        "//envoy/config/grpc_credential/v3:pkg",
        "//envoy/config/health_checker/redis/v2:pkg",
        "//envoy/config/listener/v3:pkg",
        "//envoy/config/metrics/v3:pkg",
        "//envoy/config/overload/v3:pkg",
        "//envoy/config/ratelimit/v3:pkg",
        "//envoy/config/rbac/v3:pkg",
        "//envoy/config/resource_monitor/fixed_heap/v2alpha:pkg",
        "//envoy/config/resource_monitor/injected_resource/v2alpha:pkg",
        "//envoy/config/retry/omit_canary_hosts/v2:pkg",
        "//envoy/config/retry/previous_hosts/v2:pkg",
        "//envoy/config/route/v3:pkg",
        "//envoy/config/tap/v3:pkg",
        "//envoy/config/trace/v3:pkg",
        "//envoy/data/accesslog/v3:pkg",
        "//envoy/data/cluster/v3:pkg",
        "//envoy/data/core/v3:pkg",
        "//envoy/data/dns/v3:pkg",
        "//envoy/data/tap/v3:pkg",
        "//envoy/extensions/access_loggers/file/v3:pkg",
        "//envoy/extensions/access_loggers/filters/cel/v3:pkg",
        "//envoy/extensions/access_loggers/grpc/v3:pkg",
        "//envoy/extensions/access_loggers/open_telemetry/v3:pkg",
        "//envoy/extensions/access_loggers/stream/v3:pkg",
        "//envoy/extensions/access_loggers/wasm/v3:pkg",
        "//envoy/extensions/bootstrap/internal_listener/v3:pkg",
        "//envoy/extensions/clusters/aggregate/v3:pkg",
        "//envoy/extensions/clusters/dynamic_forward_proxy/v3:pkg",
        "//envoy/extensions/clusters/redis/v3:pkg",
        "//envoy/extensions/common/async_files/v3:pkg",
        "//envoy/extensions/common/dynamic_forward_proxy/v3:pkg",
        "//envoy/extensions/common/matching/v3:pkg",
        "//envoy/extensions/common/ratelimit/v3:pkg",
        "//envoy/extensions/common/tap/v3:pkg",
        "//envoy/extensions/compression/brotli/compressor/v3:pkg",
        "//envoy/extensions/compression/brotli/decompressor/v3:pkg",
        "//envoy/extensions/compression/gzip/compressor/v3:pkg",
        "//envoy/extensions/compression/gzip/decompressor/v3:pkg",
        "//envoy/extensions/compression/zstd/compressor/v3:pkg",
        "//envoy/extensions/compression/zstd/decompressor/v3:pkg",
        "//envoy/extensions/config/validators/minimum_clusters/v3:pkg",
        "//envoy/extensions/early_data/v3:pkg",
        "//envoy/extensions/filters/common/dependency/v3:pkg",
        "//envoy/extensions/filters/common/fault/v3:pkg",
        "//envoy/extensions/filters/common/matcher/action/v3:pkg",
        "//envoy/extensions/filters/http/adaptive_concurrency/v3:pkg",
        "//envoy/extensions/filters/http/admission_control/v3:pkg",
        "//envoy/extensions/filters/http/alternate_protocols_cache/v3:pkg",
        "//envoy/extensions/filters/http/aws_lambda/v3:pkg",
        "//envoy/extensions/filters/http/aws_request_signing/v3:pkg",
        "//envoy/extensions/filters/http/bandwidth_limit/v3:pkg",
        "//envoy/extensions/filters/http/buffer/v3:pkg",
        "//envoy/extensions/filters/http/cache/v3:pkg",
        "//envoy/extensions/filters/http/cdn_loop/v3:pkg",
        "//envoy/extensions/filters/http/composite/v3:pkg",
        "//envoy/extensions/filters/http/compressor/v3:pkg",
        "//envoy/extensions/filters/http/cors/v3:pkg",
        "//envoy/extensions/filters/http/csrf/v3:pkg",
        "//envoy/extensions/filters/http/decompressor/v3:pkg",
        "//envoy/extensions/filters/http/dynamic_forward_proxy/v3:pkg",
        "//envoy/extensions/filters/http/ext_authz/v3:pkg",
        "//envoy/extensions/filters/http/ext_proc/v3:pkg",
        "//envoy/extensions/filters/http/fault/v3:pkg",
        "//envoy/extensions/filters/http/file_system_buffer/v3:pkg",
        "//envoy/extensions/filters/http/gcp_authn/v3:pkg",
        "//envoy/extensions/filters/http/grpc_http1_bridge/v3:pkg",
        "//envoy/extensions/filters/http/grpc_http1_reverse_bridge/v3:pkg",
        "//envoy/extensions/filters/http/grpc_json_transcoder/v3:pkg",
        "//envoy/extensions/filters/http/grpc_stats/v3:pkg",
        "//envoy/extensions/filters/http/grpc_web/v3:pkg",
        "//envoy/extensions/filters/http/gzip/v3:pkg",
        "//envoy/extensions/filters/http/header_to_metadata/v3:pkg",
        "//envoy/extensions/filters/http/health_check/v3:pkg",
        "//envoy/extensions/filters/http/ip_tagging/v3:pkg",
        "//envoy/extensions/filters/http/jwt_authn/v3:pkg",
        "//envoy/extensions/filters/http/kill_request/v3:pkg",
        "//envoy/extensions/filters/http/local_ratelimit/v3:pkg",
        "//envoy/extensions/filters/http/lua/v3:pkg",
        "//envoy/extensions/filters/http/oauth2/v3:pkg",
        "//envoy/extensions/filters/http/on_demand/v3:pkg",
        "//envoy/extensions/filters/http/original_src/v3:pkg",
        "//envoy/extensions/filters/http/rate_limit_quota/v3:pkg",
        "//envoy/extensions/filters/http/ratelimit/v3:pkg",
        "//envoy/extensions/filters/http/rbac/v3:pkg",
        "//envoy/extensions/filters/http/router/v3:pkg",
        "//envoy/extensions/filters/http/set_metadata/v3:pkg",
        "//envoy/extensions/filters/http/stateful_session/v3:pkg",
        "//envoy/extensions/filters/http/tap/v3:pkg",
        "//envoy/extensions/filters/http/upstream_codec/v3:pkg",
        "//envoy/extensions/filters/http/wasm/v3:pkg",
        "//envoy/extensions/filters/listener/http_inspector/v3:pkg",
        "//envoy/extensions/filters/listener/original_dst/v3:pkg",
        "//envoy/extensions/filters/listener/original_src/v3:pkg",
        "//envoy/extensions/filters/listener/proxy_protocol/v3:pkg",
        "//envoy/extensions/filters/listener/tls_inspector/v3:pkg",
        "//envoy/extensions/filters/network/connection_limit/v3:pkg",
        "//envoy/extensions/filters/network/direct_response/v3:pkg",
        "//envoy/extensions/filters/network/dubbo_proxy/router/v3:pkg",
        "//envoy/extensions/filters/network/dubbo_proxy/v3:pkg",
        "//envoy/extensions/filters/network/echo/v3:pkg",
        "//envoy/extensions/filters/network/ext_authz/v3:pkg",
        "//envoy/extensions/filters/network/http_connection_manager/v3:pkg",
        "//envoy/extensions/filters/network/local_ratelimit/v3:pkg",
        "//envoy/extensions/filters/network/mongo_proxy/v3:pkg",
        "//envoy/extensions/filters/network/ratelimit/v3:pkg",
        "//envoy/extensions/filters/network/rbac/v3:pkg",
        "//envoy/extensions/filters/network/redis_proxy/v3:pkg",
        "//envoy/extensions/filters/network/sni_cluster/v3:pkg",
        "//envoy/extensions/filters/network/sni_dynamic_forward_proxy/v3:pkg",
        "//envoy/extensions/filters/network/tcp_proxy/v3:pkg",
        "//envoy/extensions/filters/network/thrift_proxy/filters/header_to_metadata/v3:pkg",
        "//envoy/extensions/filters/network/thrift_proxy/filters/payload_to_metadata/v3:pkg",
        "//envoy/extensions/filters/network/thrift_proxy/filters/ratelimit/v3:pkg",
        "//envoy/extensions/filters/network/thrift_proxy/router/v3:pkg",
        "//envoy/extensions/filters/network/thrift_proxy/v3:pkg",
        "//envoy/extensions/filters/network/wasm/v3:pkg",
        "//envoy/extensions/filters/network/zookeeper_proxy/v3:pkg",
        "//envoy/extensions/filters/udp/dns_filter/v3:pkg",
        "//envoy/extensions/filters/udp/udp_proxy/v3:pkg",
        "//envoy/extensions/formatter/metadata/v3:pkg",
        "//envoy/extensions/formatter/req_without_query/v3:pkg",
        "//envoy/extensions/health_checkers/redis/v3:pkg",
        "//envoy/extensions/health_checkers/thrift/v3:pkg",
<<<<<<< HEAD
        "//envoy/extensions/http/early_header_mutation/header_mutation/v3:pkg",
=======
        "//envoy/extensions/http/cache/simple_http_cache/v3:pkg",
>>>>>>> 998283da
        "//envoy/extensions/http/header_formatters/preserve_case/v3:pkg",
        "//envoy/extensions/http/header_validators/envoy_default/v3:pkg",
        "//envoy/extensions/http/original_ip_detection/custom_header/v3:pkg",
        "//envoy/extensions/http/original_ip_detection/xff/v3:pkg",
        "//envoy/extensions/http/stateful_session/cookie/v3:pkg",
        "//envoy/extensions/http/stateful_session/header/v3:pkg",
        "//envoy/extensions/internal_redirect/allow_listed_routes/v3:pkg",
        "//envoy/extensions/internal_redirect/previous_routes/v3:pkg",
        "//envoy/extensions/internal_redirect/safe_cross_scheme/v3:pkg",
        "//envoy/extensions/key_value/file_based/v3:pkg",
        "//envoy/extensions/load_balancing_policies/least_request/v3:pkg",
        "//envoy/extensions/load_balancing_policies/maglev/v3:pkg",
        "//envoy/extensions/load_balancing_policies/random/v3:pkg",
        "//envoy/extensions/load_balancing_policies/ring_hash/v3:pkg",
        "//envoy/extensions/load_balancing_policies/round_robin/v3:pkg",
        "//envoy/extensions/load_balancing_policies/wrr_locality/v3:pkg",
        "//envoy/extensions/matching/common_inputs/environment_variable/v3:pkg",
        "//envoy/extensions/matching/common_inputs/network/v3:pkg",
        "//envoy/extensions/matching/common_inputs/ssl/v3:pkg",
        "//envoy/extensions/matching/input_matchers/consistent_hashing/v3:pkg",
        "//envoy/extensions/matching/input_matchers/ip/v3:pkg",
        "//envoy/extensions/network/dns_resolver/apple/v3:pkg",
        "//envoy/extensions/network/dns_resolver/cares/v3:pkg",
        "//envoy/extensions/network/dns_resolver/getaddrinfo/v3:pkg",
        "//envoy/extensions/network/socket_interface/v3:pkg",
        "//envoy/extensions/path/match/uri_template/v3:pkg",
        "//envoy/extensions/path/rewrite/uri_template/v3:pkg",
        "//envoy/extensions/quic/connection_id_generator/v3:pkg",
        "//envoy/extensions/quic/crypto_stream/v3:pkg",
        "//envoy/extensions/quic/proof_source/v3:pkg",
        "//envoy/extensions/rate_limit_descriptors/expr/v3:pkg",
        "//envoy/extensions/rbac/matchers/upstream_ip_port/v3:pkg",
        "//envoy/extensions/regex_engines/v3:pkg",
        "//envoy/extensions/request_id/uuid/v3:pkg",
        "//envoy/extensions/resource_monitors/downstream_connections/v3:pkg",
        "//envoy/extensions/resource_monitors/fixed_heap/v3:pkg",
        "//envoy/extensions/resource_monitors/injected_resource/v3:pkg",
        "//envoy/extensions/retry/host/omit_canary_hosts/v3:pkg",
        "//envoy/extensions/retry/host/omit_host_metadata/v3:pkg",
        "//envoy/extensions/retry/host/previous_hosts/v3:pkg",
        "//envoy/extensions/retry/priority/previous_priorities/v3:pkg",
        "//envoy/extensions/stat_sinks/graphite_statsd/v3:pkg",
        "//envoy/extensions/stat_sinks/wasm/v3:pkg",
        "//envoy/extensions/transport_sockets/alts/v3:pkg",
        "//envoy/extensions/transport_sockets/http_11_proxy/v3:pkg",
        "//envoy/extensions/transport_sockets/internal_upstream/v3:pkg",
        "//envoy/extensions/transport_sockets/proxy_protocol/v3:pkg",
        "//envoy/extensions/transport_sockets/quic/v3:pkg",
        "//envoy/extensions/transport_sockets/raw_buffer/v3:pkg",
        "//envoy/extensions/transport_sockets/s2a/v3:pkg",
        "//envoy/extensions/transport_sockets/starttls/v3:pkg",
        "//envoy/extensions/transport_sockets/tap/v3:pkg",
        "//envoy/extensions/transport_sockets/tcp_stats/v3:pkg",
        "//envoy/extensions/transport_sockets/tls/v3:pkg",
        "//envoy/extensions/udp_packet_writer/v3:pkg",
        "//envoy/extensions/upstreams/http/generic/v3:pkg",
        "//envoy/extensions/upstreams/http/http/v3:pkg",
        "//envoy/extensions/upstreams/http/tcp/v3:pkg",
        "//envoy/extensions/upstreams/http/v3:pkg",
        "//envoy/extensions/upstreams/tcp/generic/v3:pkg",
        "//envoy/extensions/wasm/v3:pkg",
        "//envoy/extensions/watchdog/profile_action/v3:pkg",
        "//envoy/service/accesslog/v3:pkg",
        "//envoy/service/auth/v3:pkg",
        "//envoy/service/cluster/v3:pkg",
        "//envoy/service/discovery/v3:pkg",
        "//envoy/service/endpoint/v3:pkg",
        "//envoy/service/event_reporting/v3:pkg",
        "//envoy/service/ext_proc/v3:pkg",
        "//envoy/service/extension/v3:pkg",
        "//envoy/service/health/v3:pkg",
        "//envoy/service/listener/v3:pkg",
        "//envoy/service/load_stats/v3:pkg",
        "//envoy/service/metrics/v3:pkg",
        "//envoy/service/rate_limit_quota/v3:pkg",
        "//envoy/service/ratelimit/v3:pkg",
        "//envoy/service/route/v3:pkg",
        "//envoy/service/runtime/v3:pkg",
        "//envoy/service/secret/v3:pkg",
        "//envoy/service/status/v3:pkg",
        "//envoy/service/tap/v3:pkg",
        "//envoy/service/trace/v3:pkg",
        "//envoy/type/http/v3:pkg",
        "//envoy/type/matcher/v3:pkg",
        "//envoy/type/metadata/v3:pkg",
        "//envoy/type/tracing/v3:pkg",
        "//envoy/type/v3:pkg",
        "//envoy/watchdog/v3:pkg",
    ],
)

# This tracks frozen versions of protos.
proto_library(
    name = "frozen_protos",
    visibility = ["//visibility:public"],
    deps = [
        "//envoy/admin/v2alpha:pkg",
        "//envoy/api/v2:pkg",
        "//envoy/api/v2/auth:pkg",
        "//envoy/api/v2/cluster:pkg",
        "//envoy/api/v2/core:pkg",
        "//envoy/api/v2/endpoint:pkg",
        "//envoy/api/v2/listener:pkg",
        "//envoy/api/v2/ratelimit:pkg",
        "//envoy/api/v2/route:pkg",
        "//envoy/config/accesslog/v2:pkg",
        "//envoy/config/bootstrap/v2:pkg",
        "//envoy/config/cluster/aggregate/v2alpha:pkg",
        "//envoy/config/cluster/dynamic_forward_proxy/v2alpha:pkg",
        "//envoy/config/cluster/redis:pkg",
        "//envoy/config/common/dynamic_forward_proxy/v2alpha:pkg",
        "//envoy/config/common/tap/v2alpha:pkg",
        "//envoy/config/filter/accesslog/v2:pkg",
        "//envoy/config/filter/dubbo/router/v2alpha1:pkg",
        "//envoy/config/filter/fault/v2:pkg",
        "//envoy/config/filter/http/adaptive_concurrency/v2alpha:pkg",
        "//envoy/config/filter/http/aws_lambda/v2alpha:pkg",
        "//envoy/config/filter/http/aws_request_signing/v2alpha:pkg",
        "//envoy/config/filter/http/buffer/v2:pkg",
        "//envoy/config/filter/http/cache/v2alpha:pkg",
        "//envoy/config/filter/http/compressor/v2:pkg",
        "//envoy/config/filter/http/cors/v2:pkg",
        "//envoy/config/filter/http/csrf/v2:pkg",
        "//envoy/config/filter/http/dynamic_forward_proxy/v2alpha:pkg",
        "//envoy/config/filter/http/dynamo/v2:pkg",
        "//envoy/config/filter/http/ext_authz/v2:pkg",
        "//envoy/config/filter/http/fault/v2:pkg",
        "//envoy/config/filter/http/grpc_http1_bridge/v2:pkg",
        "//envoy/config/filter/http/grpc_http1_reverse_bridge/v2alpha1:pkg",
        "//envoy/config/filter/http/grpc_stats/v2alpha:pkg",
        "//envoy/config/filter/http/grpc_web/v2:pkg",
        "//envoy/config/filter/http/gzip/v2:pkg",
        "//envoy/config/filter/http/header_to_metadata/v2:pkg",
        "//envoy/config/filter/http/health_check/v2:pkg",
        "//envoy/config/filter/http/ip_tagging/v2:pkg",
        "//envoy/config/filter/http/jwt_authn/v2alpha:pkg",
        "//envoy/config/filter/http/lua/v2:pkg",
        "//envoy/config/filter/http/on_demand/v2:pkg",
        "//envoy/config/filter/http/original_src/v2alpha1:pkg",
        "//envoy/config/filter/http/rate_limit/v2:pkg",
        "//envoy/config/filter/http/rbac/v2:pkg",
        "//envoy/config/filter/http/router/v2:pkg",
        "//envoy/config/filter/http/squash/v2:pkg",
        "//envoy/config/filter/http/tap/v2alpha:pkg",
        "//envoy/config/filter/http/transcoder/v2:pkg",
        "//envoy/config/filter/listener/http_inspector/v2:pkg",
        "//envoy/config/filter/listener/original_dst/v2:pkg",
        "//envoy/config/filter/listener/original_src/v2alpha1:pkg",
        "//envoy/config/filter/listener/proxy_protocol/v2:pkg",
        "//envoy/config/filter/listener/tls_inspector/v2:pkg",
        "//envoy/config/filter/network/client_ssl_auth/v2:pkg",
        "//envoy/config/filter/network/direct_response/v2:pkg",
        "//envoy/config/filter/network/dubbo_proxy/v2alpha1:pkg",
        "//envoy/config/filter/network/echo/v2:pkg",
        "//envoy/config/filter/network/ext_authz/v2:pkg",
        "//envoy/config/filter/network/http_connection_manager/v2:pkg",
        "//envoy/config/filter/network/kafka_broker/v2alpha1:pkg",
        "//envoy/config/filter/network/local_rate_limit/v2alpha:pkg",
        "//envoy/config/filter/network/mongo_proxy/v2:pkg",
        "//envoy/config/filter/network/mysql_proxy/v1alpha1:pkg",
        "//envoy/config/filter/network/rate_limit/v2:pkg",
        "//envoy/config/filter/network/rbac/v2:pkg",
        "//envoy/config/filter/network/redis_proxy/v2:pkg",
        "//envoy/config/filter/network/sni_cluster/v2:pkg",
        "//envoy/config/filter/network/tcp_proxy/v2:pkg",
        "//envoy/config/filter/network/thrift_proxy/v2alpha1:pkg",
        "//envoy/config/filter/network/zookeeper_proxy/v1alpha1:pkg",
        "//envoy/config/filter/thrift/rate_limit/v2alpha1:pkg",
        "//envoy/config/filter/udp/udp_proxy/v2alpha:pkg",
        "//envoy/config/grpc_credential/v2alpha:pkg",
        "//envoy/config/listener/v2:pkg",
        "//envoy/config/metrics/v2:pkg",
        "//envoy/config/overload/v2alpha:pkg",
        "//envoy/config/ratelimit/v2:pkg",
        "//envoy/config/rbac/v2:pkg",
        "//envoy/config/retry/omit_host_metadata/v2:pkg",
        "//envoy/config/retry/previous_priorities:pkg",
        "//envoy/config/trace/v2:pkg",
        "//envoy/config/trace/v2alpha:pkg",
        "//envoy/config/transport_socket/alts/v2alpha:pkg",
        "//envoy/config/transport_socket/raw_buffer/v2:pkg",
        "//envoy/config/transport_socket/tap/v2alpha:pkg",
        "//envoy/data/accesslog/v2:pkg",
        "//envoy/data/cluster/v2alpha:pkg",
        "//envoy/data/core/v2alpha:pkg",
        "//envoy/data/dns/v2alpha:pkg",
        "//envoy/data/tap/v2alpha:pkg",
        "//envoy/service/accesslog/v2:pkg",
        "//envoy/service/auth/v2:pkg",
        "//envoy/service/discovery/v2:pkg",
        "//envoy/service/event_reporting/v2alpha:pkg",
        "//envoy/service/load_stats/v2:pkg",
        "//envoy/service/metrics/v2:pkg",
        "//envoy/service/ratelimit/v2:pkg",
        "//envoy/service/status/v2:pkg",
        "//envoy/service/tap/v2alpha:pkg",
        "//envoy/service/trace/v2:pkg",
        "//envoy/type:pkg",
        "//envoy/type/matcher:pkg",
        "//envoy/type/metadata/v2:pkg",
        "//envoy/type/tracing/v2:pkg",
    ],
)<|MERGE_RESOLUTION|>--- conflicted
+++ resolved
@@ -167,11 +167,8 @@
         "//envoy/extensions/formatter/req_without_query/v3:pkg",
         "//envoy/extensions/health_checkers/redis/v3:pkg",
         "//envoy/extensions/health_checkers/thrift/v3:pkg",
-<<<<<<< HEAD
+        "//envoy/extensions/http/cache/simple_http_cache/v3:pkg",
         "//envoy/extensions/http/early_header_mutation/header_mutation/v3:pkg",
-=======
-        "//envoy/extensions/http/cache/simple_http_cache/v3:pkg",
->>>>>>> 998283da
         "//envoy/extensions/http/header_formatters/preserve_case/v3:pkg",
         "//envoy/extensions/http/header_validators/envoy_default/v3:pkg",
         "//envoy/extensions/http/original_ip_detection/custom_header/v3:pkg",

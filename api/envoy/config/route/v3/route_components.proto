syntax = "proto3";

package envoy.config.route.v3;

import "envoy/config/core/v3/base.proto";
import "envoy/config/core/v3/extension.proto";
import "envoy/config/core/v3/proxy_protocol.proto";
import "envoy/type/matcher/v3/metadata.proto";
import "envoy/type/matcher/v3/regex.proto";
import "envoy/type/matcher/v3/string.proto";
import "envoy/type/metadata/v3/metadata.proto";
import "envoy/type/tracing/v3/custom_tag.proto";
import "envoy/type/v3/percent.proto";
import "envoy/type/v3/range.proto";

import "google/protobuf/any.proto";
import "google/protobuf/duration.proto";
import "google/protobuf/wrappers.proto";

import "xds/annotations/v3/status.proto";
import "xds/type/matcher/v3/matcher.proto";

import "envoy/annotations/deprecation.proto";
import "udpa/annotations/migrate.proto";
import "udpa/annotations/status.proto";
import "udpa/annotations/versioning.proto";
import "validate/validate.proto";

option java_package = "io.envoyproxy.envoy.config.route.v3";
option java_outer_classname = "RouteComponentsProto";
option java_multiple_files = true;
option go_package = "github.com/envoyproxy/go-control-plane/envoy/config/route/v3;routev3";
option (udpa.annotations.file_status).package_version_status = ACTIVE;

// [#protodoc-title: HTTP route components]
// * Routing :ref:`architecture overview <arch_overview_http_routing>`
// * HTTP :ref:`router filter <config_http_filters_router>`

// The top level element in the routing configuration is a virtual host. Each virtual host has
// a logical name as well as a set of domains that get routed to it based on the incoming request's
// host header. This allows a single listener to service multiple top level domain path trees. Once
// a virtual host is selected based on the domain, the routes are processed in order to see which
// upstream cluster to route to or whether to perform a redirect.
// [#next-free-field: 23]
message VirtualHost {
  option (udpa.annotations.versioning).previous_message_type = "envoy.api.v2.route.VirtualHost";

  enum TlsRequirementType {
    // No TLS requirement for the virtual host.
    NONE = 0;

    // External requests must use TLS. If a request is external and it is not
    // using TLS, a 301 redirect will be sent telling the client to use HTTPS.
    EXTERNAL_ONLY = 1;

    // All requests must use TLS. If a request is not using TLS, a 301 redirect
    // will be sent telling the client to use HTTPS.
    ALL = 2;
  }

  reserved 9, 12;

  reserved "per_filter_config";

  // The logical name of the virtual host. This is used when emitting certain
  // statistics but is not relevant for routing.
  string name = 1 [(validate.rules).string = {min_len: 1}];

  // A list of domains (host/authority header) that will be matched to this
  // virtual host. Wildcard hosts are supported in the suffix or prefix form.
  //
  // Domain search order:
  //  1. Exact domain names: ``www.foo.com``.
  //  2. Suffix domain wildcards: ``*.foo.com`` or ``*-bar.foo.com``.
  //  3. Prefix domain wildcards: ``foo.*`` or ``foo-*``.
  //  4. Special wildcard ``*`` matching any domain.
  //
  // .. note::
  //
  //   The wildcard will not match the empty string.
  //   e.g. ``*-bar.foo.com`` will match ``baz-bar.foo.com`` but not ``-bar.foo.com``.
  //   The longest wildcards match first.
  //   Only a single virtual host in the entire route configuration can match on ``*``. A domain
  //   must be unique across all virtual hosts or the config will fail to load.
  //
  // Domains cannot contain control characters. This is validated by the well_known_regex HTTP_HEADER_VALUE.
  repeated string domains = 2 [(validate.rules).repeated = {
    min_items: 1
    items {string {well_known_regex: HTTP_HEADER_VALUE strict: false}}
  }];

  // The list of routes that will be matched, in order, for incoming requests.
  // The first route that matches will be used.
  // Only one of this and `matcher` can be specified.
  repeated Route routes = 3;

  // [#next-major-version: This should be included in a oneof with routes wrapped in a message.]
  // The match tree to use when resolving route actions for incoming requests. Only one of this and `routes`
  // can be specified.
  xds.type.matcher.v3.Matcher matcher = 21
      [(xds.annotations.v3.field_status).work_in_progress = true];

  // Specifies the type of TLS enforcement the virtual host expects. If this option is not
  // specified, there is no TLS requirement for the virtual host.
  TlsRequirementType require_tls = 4 [(validate.rules).enum = {defined_only: true}];

  // A list of virtual clusters defined for this virtual host. Virtual clusters
  // are used for additional statistics gathering.
  repeated VirtualCluster virtual_clusters = 5;

  // Specifies a set of rate limit configurations that will be applied to the
  // virtual host.
  repeated RateLimit rate_limits = 6;

  // Specifies a list of HTTP headers that should be added to each request
  // handled by this virtual host. Headers specified at this level are applied
  // after headers from enclosed :ref:`envoy_v3_api_msg_config.route.v3.Route` and before headers from the
  // enclosing :ref:`envoy_v3_api_msg_config.route.v3.RouteConfiguration`. For more information, including
  // details on header value syntax, see the documentation on :ref:`custom request headers
  // <config_http_conn_man_headers_custom_request_headers>`.
  repeated core.v3.HeaderValueOption request_headers_to_add = 7
      [(validate.rules).repeated = {max_items: 1000}];

  // Specifies a list of HTTP headers that should be removed from each request
  // handled by this virtual host.
  repeated string request_headers_to_remove = 13 [(validate.rules).repeated = {
    items {string {min_len: 1 well_known_regex: HTTP_HEADER_NAME strict: false}}
  }];

  // Specifies a list of HTTP headers that should be added to each response
  // handled by this virtual host. Headers specified at this level are applied
  // after headers from enclosed :ref:`envoy_v3_api_msg_config.route.v3.Route` and before headers from the
  // enclosing :ref:`envoy_v3_api_msg_config.route.v3.RouteConfiguration`. For more information, including
  // details on header value syntax, see the documentation on :ref:`custom request headers
  // <config_http_conn_man_headers_custom_request_headers>`.
  repeated core.v3.HeaderValueOption response_headers_to_add = 10
      [(validate.rules).repeated = {max_items: 1000}];

  // Specifies a list of HTTP headers that should be removed from each response
  // handled by this virtual host.
  repeated string response_headers_to_remove = 11 [(validate.rules).repeated = {
    items {string {min_len: 1 well_known_regex: HTTP_HEADER_NAME strict: false}}
  }];

  // Indicates that the virtual host has a CORS policy.
  CorsPolicy cors = 8;

  // The per_filter_config field can be used to provide virtual host-specific
  // configurations for filters. The key should match the filter name, such as
  // *envoy.filters.http.buffer* for the HTTP buffer filter. Use of this field is filter
  // specific; see the :ref:`HTTP filter documentation <config_http_filters>`
  // for if and how it is utilized.
  // [#comment: An entry's value may be wrapped in a
  // :ref:`FilterConfig<envoy_v3_api_msg_config.route.v3.FilterConfig>`
  // message to specify additional options.]
  map<string, google.protobuf.Any> typed_per_filter_config = 15;

  // Decides whether the :ref:`x-envoy-attempt-count
  // <config_http_filters_router_x-envoy-attempt-count>` header should be included
  // in the upstream request. Setting this option will cause it to override any existing header
  // value, so in the case of two Envoys on the request path with this option enabled, the upstream
  // will see the attempt count as perceived by the second Envoy. Defaults to false.
  // This header is unaffected by the
  // :ref:`suppress_envoy_headers
  // <envoy_v3_api_field_extensions.filters.http.router.v3.Router.suppress_envoy_headers>` flag.
  //
  // [#next-major-version: rename to include_attempt_count_in_request.]
  bool include_request_attempt_count = 14;

  // Decides whether the :ref:`x-envoy-attempt-count
  // <config_http_filters_router_x-envoy-attempt-count>` header should be included
  // in the downstream response. Setting this option will cause the router to override any existing header
  // value, so in the case of two Envoys on the request path with this option enabled, the downstream
  // will see the attempt count as perceived by the Envoy closest upstream from itself. Defaults to false.
  // This header is unaffected by the
  // :ref:`suppress_envoy_headers
  // <envoy_v3_api_field_extensions.filters.http.router.v3.Router.suppress_envoy_headers>` flag.
  bool include_attempt_count_in_response = 19;

  // Indicates the retry policy for all routes in this virtual host. Note that setting a
  // route level entry will take precedence over this config and it'll be treated
  // independently (e.g.: values are not inherited).
  RetryPolicy retry_policy = 16;

  // [#not-implemented-hide:]
  // Specifies the configuration for retry policy extension. Note that setting a route level entry
  // will take precedence over this config and it'll be treated independently (e.g.: values are not
  // inherited). :ref:`Retry policy <envoy_v3_api_field_config.route.v3.VirtualHost.retry_policy>` should not be
  // set if this field is used.
  google.protobuf.Any retry_policy_typed_config = 20;

  // Indicates the hedge policy for all routes in this virtual host. Note that setting a
  // route level entry will take precedence over this config and it'll be treated
  // independently (e.g.: values are not inherited).
  HedgePolicy hedge_policy = 17;

  // The maximum bytes which will be buffered for retries and shadowing.
  // If set and a route-specific limit is not set, the bytes actually buffered will be the minimum
  // value of this and the listener per_connection_buffer_limit_bytes.
  google.protobuf.UInt32Value per_request_buffer_limit_bytes = 18;

  // Specify a set of default request mirroring policies for every route under this virtual host.
  // It takes precedence over the route config mirror policy entirely.
  // That is, policies are not merged, the most specific non-empty one becomes the mirror policies.
  repeated RouteAction.RequestMirrorPolicy request_mirror_policies = 22;
}

// A filter-defined action type.
message FilterAction {
  option (udpa.annotations.versioning).previous_message_type = "envoy.api.v2.route.FilterAction";

  google.protobuf.Any action = 1;
}

// A route is both a specification of how to match a request as well as an indication of what to do
// next (e.g., redirect, forward, rewrite, etc.).
//
// .. attention::
//
//   Envoy supports routing on HTTP method via :ref:`header matching
//   <envoy_v3_api_msg_config.route.v3.HeaderMatcher>`.
// [#next-free-field: 19]
message Route {
  option (udpa.annotations.versioning).previous_message_type = "envoy.api.v2.route.Route";

  reserved 6, 8;

  reserved "per_filter_config";

  // Name for the route.
  string name = 14;

  // Route matching parameters.
  RouteMatch match = 1 [(validate.rules).message = {required: true}];

  oneof action {
    option (validate.required) = true;

    // Route request to some upstream cluster.
    RouteAction route = 2;

    // Return a redirect.
    RedirectAction redirect = 3;

    // Return an arbitrary HTTP response directly, without proxying.
    DirectResponseAction direct_response = 7;

    // [#not-implemented-hide:]
    // A filter-defined action (e.g., it could dynamically generate the RouteAction).
    // [#comment: TODO(samflattery): Remove cleanup in route_fuzz_test.cc when
    // implemented]
    FilterAction filter_action = 17;

    // [#not-implemented-hide:]
    // An action used when the route will generate a response directly,
    // without forwarding to an upstream host. This will be used in non-proxy
    // xDS clients like the gRPC server. It could also be used in the future
    // in Envoy for a filter that directly generates responses for requests.
    NonForwardingAction non_forwarding_action = 18;
  }

  // The Metadata field can be used to provide additional information
  // about the route. It can be used for configuration, stats, and logging.
  // The metadata should go under the filter namespace that will need it.
  // For instance, if the metadata is intended for the Router filter,
  // the filter name should be specified as *envoy.filters.http.router*.
  core.v3.Metadata metadata = 4;

  // Decorator for the matched route.
  Decorator decorator = 5;

  // The typed_per_filter_config field can be used to provide route-specific
  // configurations for filters. The key should match the filter name, such as
  // *envoy.filters.http.buffer* for the HTTP buffer filter. Use of this field is filter
  // specific; see the :ref:`HTTP filter documentation <config_http_filters>` for
  // if and how it is utilized.
  // [#comment: An entry's value may be wrapped in a
  // :ref:`FilterConfig<envoy_v3_api_msg_config.route.v3.FilterConfig>`
  // message to specify additional options.]
  map<string, google.protobuf.Any> typed_per_filter_config = 13;

  // Specifies a set of headers that will be added to requests matching this
  // route. Headers specified at this level are applied before headers from the
  // enclosing :ref:`envoy_v3_api_msg_config.route.v3.VirtualHost` and
  // :ref:`envoy_v3_api_msg_config.route.v3.RouteConfiguration`. For more information, including details on
  // header value syntax, see the documentation on :ref:`custom request headers
  // <config_http_conn_man_headers_custom_request_headers>`.
  repeated core.v3.HeaderValueOption request_headers_to_add = 9
      [(validate.rules).repeated = {max_items: 1000}];

  // Specifies a list of HTTP headers that should be removed from each request
  // matching this route.
  repeated string request_headers_to_remove = 12 [(validate.rules).repeated = {
    items {string {min_len: 1 well_known_regex: HTTP_HEADER_NAME strict: false}}
  }];

  // Specifies a set of headers that will be added to responses to requests
  // matching this route. Headers specified at this level are applied before
  // headers from the enclosing :ref:`envoy_v3_api_msg_config.route.v3.VirtualHost` and
  // :ref:`envoy_v3_api_msg_config.route.v3.RouteConfiguration`. For more information, including
  // details on header value syntax, see the documentation on
  // :ref:`custom request headers <config_http_conn_man_headers_custom_request_headers>`.
  repeated core.v3.HeaderValueOption response_headers_to_add = 10
      [(validate.rules).repeated = {max_items: 1000}];

  // Specifies a list of HTTP headers that should be removed from each response
  // to requests matching this route.
  repeated string response_headers_to_remove = 11 [(validate.rules).repeated = {
    items {string {min_len: 1 well_known_regex: HTTP_HEADER_NAME strict: false}}
  }];

  // Presence of the object defines whether the connection manager's tracing configuration
  // is overridden by this route specific instance.
  Tracing tracing = 15;

  // The maximum bytes which will be buffered for retries and shadowing.
  // If set, the bytes actually buffered will be the minimum value of this and the
  // listener per_connection_buffer_limit_bytes.
  google.protobuf.UInt32Value per_request_buffer_limit_bytes = 16;
}

// Compared to the :ref:`cluster <envoy_v3_api_field_config.route.v3.RouteAction.cluster>` field that specifies a
// single upstream cluster as the target of a request, the :ref:`weighted_clusters
// <envoy_v3_api_field_config.route.v3.RouteAction.weighted_clusters>` option allows for specification of
// multiple upstream clusters along with weights that indicate the percentage of
// traffic to be forwarded to each cluster. The router selects an upstream cluster based on the
// weights.
message WeightedCluster {
  option (udpa.annotations.versioning).previous_message_type = "envoy.api.v2.route.WeightedCluster";

  // [#next-free-field: 13]
  message ClusterWeight {
    option (udpa.annotations.versioning).previous_message_type =
        "envoy.api.v2.route.WeightedCluster.ClusterWeight";

    reserved 7, 8;

    reserved "per_filter_config";

    // Only one of *name* and *cluster_header* may be specified.
    // [#next-major-version: Need to add back the validation rule: (validate.rules).string = {min_len: 1}]
    // Name of the upstream cluster. The cluster must exist in the
    // :ref:`cluster manager configuration <config_cluster_manager>`.
    string name = 1 [(udpa.annotations.field_migrate).oneof_promotion = "cluster_specifier"];

    // Only one of *name* and *cluster_header* may be specified.
    // [#next-major-version: Need to add back the validation rule: (validate.rules).string = {min_len: 1 }]
    // Envoy will determine the cluster to route to by reading the value of the
    // HTTP header named by cluster_header from the request headers. If the
    // header is not found or the referenced cluster does not exist, Envoy will
    // return a 404 response.
    //
    // .. attention::
    //
    //   Internally, Envoy always uses the HTTP/2 *:authority* header to represent the HTTP/1
    //   *Host* header. Thus, if attempting to match on *Host*, match on *:authority* instead.
    //
    // .. note::
    //
    //   If the header appears multiple times only the first value is used.
    string cluster_header = 12 [
      (validate.rules).string = {well_known_regex: HTTP_HEADER_NAME strict: false},
      (udpa.annotations.field_migrate).oneof_promotion = "cluster_specifier"
    ];

    // An integer between 0 and :ref:`total_weight
    // <envoy_v3_api_field_config.route.v3.WeightedCluster.total_weight>`. When a request matches the route,
    // the choice of an upstream cluster is determined by its weight. The sum of weights across all
    // entries in the clusters array must add up to the total_weight, which defaults to 100.
    google.protobuf.UInt32Value weight = 2;

    // Optional endpoint metadata match criteria used by the subset load balancer. Only endpoints in
    // the upstream cluster with metadata matching what is set in this field will be considered for
    // load balancing. Note that this will be merged with what's provided in
    // :ref:`RouteAction.metadata_match <envoy_v3_api_field_config.route.v3.RouteAction.metadata_match>`, with
    // values here taking precedence. The filter name should be specified as *envoy.lb*.
    core.v3.Metadata metadata_match = 3;

    // Specifies a list of headers to be added to requests when this cluster is selected
    // through the enclosing :ref:`envoy_v3_api_msg_config.route.v3.RouteAction`.
    // Headers specified at this level are applied before headers from the enclosing
    // :ref:`envoy_v3_api_msg_config.route.v3.Route`, :ref:`envoy_v3_api_msg_config.route.v3.VirtualHost`, and
    // :ref:`envoy_v3_api_msg_config.route.v3.RouteConfiguration`. For more information, including details on
    // header value syntax, see the documentation on :ref:`custom request headers
    // <config_http_conn_man_headers_custom_request_headers>`.
    repeated core.v3.HeaderValueOption request_headers_to_add = 4
        [(validate.rules).repeated = {max_items: 1000}];

    // Specifies a list of HTTP headers that should be removed from each request when
    // this cluster is selected through the enclosing :ref:`envoy_v3_api_msg_config.route.v3.RouteAction`.
    repeated string request_headers_to_remove = 9 [(validate.rules).repeated = {
      items {string {well_known_regex: HTTP_HEADER_NAME strict: false}}
    }];

    // Specifies a list of headers to be added to responses when this cluster is selected
    // through the enclosing :ref:`envoy_v3_api_msg_config.route.v3.RouteAction`.
    // Headers specified at this level are applied before headers from the enclosing
    // :ref:`envoy_v3_api_msg_config.route.v3.Route`, :ref:`envoy_v3_api_msg_config.route.v3.VirtualHost`, and
    // :ref:`envoy_v3_api_msg_config.route.v3.RouteConfiguration`. For more information, including details on
    // header value syntax, see the documentation on :ref:`custom request headers
    // <config_http_conn_man_headers_custom_request_headers>`.
    repeated core.v3.HeaderValueOption response_headers_to_add = 5
        [(validate.rules).repeated = {max_items: 1000}];

    // Specifies a list of headers to be removed from responses when this cluster is selected
    // through the enclosing :ref:`envoy_v3_api_msg_config.route.v3.RouteAction`.
    repeated string response_headers_to_remove = 6 [(validate.rules).repeated = {
      items {string {well_known_regex: HTTP_HEADER_NAME strict: false}}
    }];

    // The per_filter_config field can be used to provide weighted cluster-specific
    // configurations for filters. The key should match the filter name, such as
    // *envoy.filters.http.buffer* for the HTTP buffer filter. Use of this field is filter
    // specific; see the :ref:`HTTP filter documentation <config_http_filters>`
    // for if and how it is utilized.
    // [#comment: An entry's value may be wrapped in a
    // :ref:`FilterConfig<envoy_v3_api_msg_config.route.v3.FilterConfig>`
    // message to specify additional options.]
    map<string, google.protobuf.Any> typed_per_filter_config = 10;

    oneof host_rewrite_specifier {
      // Indicates that during forwarding, the host header will be swapped with
      // this value.
      string host_rewrite_literal = 11
          [(validate.rules).string = {well_known_regex: HTTP_HEADER_VALUE strict: false}];
    }
  }

  // Specifies one or more upstream clusters associated with the route.
  repeated ClusterWeight clusters = 1 [(validate.rules).repeated = {min_items: 1}];

  // Specifies the total weight across all clusters. The sum of all cluster weights must equal this
  // value, which must be greater than 0. Defaults to 100.
  google.protobuf.UInt32Value total_weight = 3 [(validate.rules).uint32 = {gte: 1}];

  // Specifies the runtime key prefix that should be used to construct the
  // runtime keys associated with each cluster. When the *runtime_key_prefix* is
  // specified, the router will look for weights associated with each upstream
  // cluster under the key *runtime_key_prefix* + "." + *cluster[i].name* where
  // *cluster[i]* denotes an entry in the clusters array field. If the runtime
  // key for the cluster does not exist, the value specified in the
  // configuration file will be used as the default weight. See the :ref:`runtime documentation
  // <operations_runtime>` for how key names map to the underlying implementation.
  string runtime_key_prefix = 2;

  oneof random_value_specifier {
    // Specifies the header name that is used to look up the random value passed in the request header.
    // This is used to ensure consistent cluster picking across multiple proxy levels for weighted traffic.
    // If header is not present or invalid, Envoy will fall back to use the internally generated random value.
    // This header is expected to be single-valued header as we only want to have one selected value throughout
    // the process for the consistency. And the value is a unsigned number between 0 and UINT64_MAX.
    string header_name = 4;
  }
}

<<<<<<< HEAD
// Configuration for a cluster specifier plugin.
message ClusterSpecifierPlugin {
  // The name of the plugin and its opaque configuration.
  core.v3.TypedExtensionConfig extension = 1 [(validate.rules).message = {required: true}];

  // [#not-implemented-hide:]
  // If is_optional is not set or is set to false and the plugin defined by this message is not a
  // supported type, the containing resource is NACKed. If is_optional is set to true, the resource
  // would not be NACKed for this reason. In this case, routes referencing this plugin's name would
  // not be treated as an illegal configuration, but would result in a failure if the route is
  // selected.
  bool is_optional = 2;
}

// [#next-free-field: 14]
=======
// [#next-free-field: 15]
>>>>>>> 9758c453
message RouteMatch {
  option (udpa.annotations.versioning).previous_message_type = "envoy.api.v2.route.RouteMatch";

  message GrpcRouteMatchOptions {
    option (udpa.annotations.versioning).previous_message_type =
        "envoy.api.v2.route.RouteMatch.GrpcRouteMatchOptions";
  }

  message TlsContextMatchOptions {
    option (udpa.annotations.versioning).previous_message_type =
        "envoy.api.v2.route.RouteMatch.TlsContextMatchOptions";

    // If specified, the route will match against whether or not a certificate is presented.
    // If not specified, certificate presentation status (true or false) will not be considered when route matching.
    google.protobuf.BoolValue presented = 1;

    // If specified, the route will match against whether or not a certificate is validated.
    // If not specified, certificate validation status (true or false) will not be considered when route matching.
    google.protobuf.BoolValue validated = 2;
  }

  // An extensible message for matching CONNECT requests.
  message ConnectMatcher {
  }

  reserved 5, 3;

  reserved "regex";

  oneof path_specifier {
    option (validate.required) = true;

    // If specified, the route is a prefix rule meaning that the prefix must
    // match the beginning of the *:path* header.
    string prefix = 1;

    // If specified, the route is an exact path rule meaning that the path must
    // exactly match the *:path* header once the query string is removed.
    string path = 2;

    // If specified, the route is a regular expression rule meaning that the
    // regex must match the *:path* header once the query string is removed. The entire path
    // (without the query string) must match the regex. The rule will not match if only a
    // subsequence of the *:path* header matches the regex.
    //
    // [#next-major-version: In the v3 API we should redo how path specification works such
    // that we utilize StringMatcher, and additionally have consistent options around whether we
    // strip query strings, do a case sensitive match, etc. In the interim it will be too disruptive
    // to deprecate the existing options. We should even consider whether we want to do away with
    // path_specifier entirely and just rely on a set of header matchers which can already match
    // on :path, etc. The issue with that is it is unclear how to generically deal with query string
    // stripping. This needs more thought.]
    type.matcher.v3.RegexMatcher safe_regex = 10 [(validate.rules).message = {required: true}];

    // If this is used as the matcher, the matcher will only match CONNECT requests.
    // Note that this will not match HTTP/2 upgrade-style CONNECT requests
    // (WebSocket and the like) as they are normalized in Envoy as HTTP/1.1 style
    // upgrades.
    // This is the only way to match CONNECT requests for HTTP/1.1. For HTTP/2,
    // where Extended CONNECT requests may have a path, the path matchers will work if
    // there is a path present.
    // Note that CONNECT support is currently considered alpha in Envoy.
    // [#comment: TODO(htuch): Replace the above comment with an alpha tag.]
    ConnectMatcher connect_matcher = 12;

    // If specified, the route is a path-separated prefix rule meaning that the
    // ``:path`` header (without the query string) must either exactly match the
    // ``path_separated_prefix`` or have it as a prefix, followed by ``/``
    //
    // For example, ``/api/dev`` would match
    // ``/api/dev``, ``/api/dev/``, ``/api/dev/v1``, and ``/api/dev?param=true``
    // but would not match ``/api/developer``
    //
    // Expect the value to not contain ``?`` or ``#`` and not to end in ``/``
    string path_separated_prefix = 14 [(validate.rules).string = {pattern: "^[^?#]+[^?#/]$"}];
  }

  // Indicates that prefix/path matching should be case sensitive. The default
  // is true. Ignored for safe_regex matching.
  google.protobuf.BoolValue case_sensitive = 4;

  // Indicates that the route should additionally match on a runtime key. Every time the route
  // is considered for a match, it must also fall under the percentage of matches indicated by
  // this field. For some fraction N/D, a random number in the range [0,D) is selected. If the
  // number is <= the value of the numerator N, or if the key is not present, the default
  // value, the router continues to evaluate the remaining match criteria. A runtime_fraction
  // route configuration can be used to roll out route changes in a gradual manner without full
  // code/config deploys. Refer to the :ref:`traffic shifting
  // <config_http_conn_man_route_table_traffic_splitting_shift>` docs for additional documentation.
  //
  // .. note::
  //
  //    Parsing this field is implemented such that the runtime key's data may be represented
  //    as a FractionalPercent proto represented as JSON/YAML and may also be represented as an
  //    integer with the assumption that the value is an integral percentage out of 100. For
  //    instance, a runtime key lookup returning the value "42" would parse as a FractionalPercent
  //    whose numerator is 42 and denominator is HUNDRED. This preserves legacy semantics.
  core.v3.RuntimeFractionalPercent runtime_fraction = 9;

  // Specifies a set of headers that the route should match on. The router will
  // check the request’s headers against all the specified headers in the route
  // config. A match will happen if all the headers in the route are present in
  // the request with the same values (or based on presence if the value field
  // is not in the config).
  repeated HeaderMatcher headers = 6;

  // Specifies a set of URL query parameters on which the route should
  // match. The router will check the query string from the *path* header
  // against all the specified query parameters. If the number of specified
  // query parameters is nonzero, they all must match the *path* header's
  // query string for a match to occur.
  //
  // .. note::
  //
  //    If query parameters are used to pass request message fields when
  //    `grpc_json_transcoder <https://www.envoyproxy.io/docs/envoy/latest/configuration/http/http_filters/grpc_json_transcoder_filter>`_
  //    is used, the transcoded message fields maybe different. The query parameters are
  //    url encoded, but the message fields are not. For example, if a query
  //    parameter is "foo%20bar", the message field will be "foo bar".
  repeated QueryParameterMatcher query_parameters = 7;

  // If specified, only gRPC requests will be matched. The router will check
  // that the content-type header has a application/grpc or one of the various
  // application/grpc+ values.
  GrpcRouteMatchOptions grpc = 8;

  // If specified, the client tls context will be matched against the defined
  // match options.
  //
  // [#next-major-version: unify with RBAC]
  TlsContextMatchOptions tls_context = 11;

  // Specifies a set of dynamic metadata matchers on which the route should match.
  // The router will check the dynamic metadata against all the specified dynamic metadata matchers.
  // If the number of specified dynamic metadata matchers is nonzero, they all must match the
  // dynamic metadata for a match to occur.
  repeated type.matcher.v3.MetadataMatcher dynamic_metadata = 13;
}

// [#next-free-field: 12]
message CorsPolicy {
  option (udpa.annotations.versioning).previous_message_type = "envoy.api.v2.route.CorsPolicy";

  reserved 1, 8, 7;

  reserved "allow_origin", "allow_origin_regex", "enabled";

  // Specifies string patterns that match allowed origins. An origin is allowed if any of the
  // string matchers match.
  repeated type.matcher.v3.StringMatcher allow_origin_string_match = 11;

  // Specifies the content for the *access-control-allow-methods* header.
  string allow_methods = 2;

  // Specifies the content for the *access-control-allow-headers* header.
  string allow_headers = 3;

  // Specifies the content for the *access-control-expose-headers* header.
  string expose_headers = 4;

  // Specifies the content for the *access-control-max-age* header.
  string max_age = 5;

  // Specifies whether the resource allows credentials.
  google.protobuf.BoolValue allow_credentials = 6;

  oneof enabled_specifier {
    // Specifies the % of requests for which the CORS filter is enabled.
    //
    // If neither ``enabled``, ``filter_enabled``, nor ``shadow_enabled`` are specified, the CORS
    // filter will be enabled for 100% of the requests.
    //
    // If :ref:`runtime_key <envoy_v3_api_field_config.core.v3.RuntimeFractionalPercent.runtime_key>` is
    // specified, Envoy will lookup the runtime key to get the percentage of requests to filter.
    core.v3.RuntimeFractionalPercent filter_enabled = 9;
  }

  // Specifies the % of requests for which the CORS policies will be evaluated and tracked, but not
  // enforced.
  //
  // This field is intended to be used when ``filter_enabled`` and ``enabled`` are off. One of those
  // fields have to explicitly disable the filter in order for this setting to take effect.
  //
  // If :ref:`runtime_key <envoy_v3_api_field_config.core.v3.RuntimeFractionalPercent.runtime_key>` is specified,
  // Envoy will lookup the runtime key to get the percentage of requests for which it will evaluate
  // and track the request's *Origin* to determine if it's valid but will not enforce any policies.
  core.v3.RuntimeFractionalPercent shadow_enabled = 10;
}

// [#next-free-field: 40]
message RouteAction {
  option (udpa.annotations.versioning).previous_message_type = "envoy.api.v2.route.RouteAction";

  enum ClusterNotFoundResponseCode {
    // HTTP status code - 503 Service Unavailable.
    SERVICE_UNAVAILABLE = 0;

    // HTTP status code - 404 Not Found.
    NOT_FOUND = 1;
  }

  // Configures :ref:`internal redirect <arch_overview_internal_redirects>` behavior.
  // [#next-major-version: remove this definition - it's defined in the InternalRedirectPolicy message.]
  enum InternalRedirectAction {
    option deprecated = true;

    PASS_THROUGH_INTERNAL_REDIRECT = 0;
    HANDLE_INTERNAL_REDIRECT = 1;
  }

  // The router is capable of shadowing traffic from one cluster to another. The current
  // implementation is "fire and forget," meaning Envoy will not wait for the shadow cluster to
  // respond before returning the response from the primary cluster. All normal statistics are
  // collected for the shadow cluster making this feature useful for testing.
  //
  // During shadowing, the host/authority header is altered such that *-shadow* is appended. This is
  // useful for logging. For example, *cluster1* becomes *cluster1-shadow*.
  //
  // .. note::
  //
  //   Shadowing will not be triggered if the primary cluster does not exist.
  message RequestMirrorPolicy {
    option (udpa.annotations.versioning).previous_message_type =
        "envoy.api.v2.route.RouteAction.RequestMirrorPolicy";

    reserved 2;

    reserved "runtime_key";

    // Specifies the cluster that requests will be mirrored to. The cluster must
    // exist in the cluster manager configuration.
    string cluster = 1 [(validate.rules).string = {min_len: 1}];

    // If not specified, all requests to the target cluster will be mirrored.
    //
    // If specified, this field takes precedence over the `runtime_key` field and requests must also
    // fall under the percentage of matches indicated by this field.
    //
    // For some fraction N/D, a random number in the range [0,D) is selected. If the
    // number is <= the value of the numerator N, or if the key is not present, the default
    // value, the request will be mirrored.
    core.v3.RuntimeFractionalPercent runtime_fraction = 3;

    // Determines if the trace span should be sampled. Defaults to true.
    google.protobuf.BoolValue trace_sampled = 4;
  }

  // Specifies the route's hashing policy if the upstream cluster uses a hashing :ref:`load balancer
  // <arch_overview_load_balancing_types>`.
  // [#next-free-field: 7]
  message HashPolicy {
    option (udpa.annotations.versioning).previous_message_type =
        "envoy.api.v2.route.RouteAction.HashPolicy";

    message Header {
      option (udpa.annotations.versioning).previous_message_type =
          "envoy.api.v2.route.RouteAction.HashPolicy.Header";

      // The name of the request header that will be used to obtain the hash
      // key. If the request header is not present, no hash will be produced.
      string header_name = 1
          [(validate.rules).string = {min_len: 1 well_known_regex: HTTP_HEADER_NAME strict: false}];

      // If specified, the request header value will be rewritten and used
      // to produce the hash key.
      type.matcher.v3.RegexMatchAndSubstitute regex_rewrite = 2;
    }

    // Envoy supports two types of cookie affinity:
    //
    // 1. Passive. Envoy takes a cookie that's present in the cookies header and
    //    hashes on its value.
    //
    // 2. Generated. Envoy generates and sets a cookie with an expiration (TTL)
    //    on the first request from the client in its response to the client,
    //    based on the endpoint the request gets sent to. The client then
    //    presents this on the next and all subsequent requests. The hash of
    //    this is sufficient to ensure these requests get sent to the same
    //    endpoint. The cookie is generated by hashing the source and
    //    destination ports and addresses so that multiple independent HTTP2
    //    streams on the same connection will independently receive the same
    //    cookie, even if they arrive at the Envoy simultaneously.
    message Cookie {
      option (udpa.annotations.versioning).previous_message_type =
          "envoy.api.v2.route.RouteAction.HashPolicy.Cookie";

      // The name of the cookie that will be used to obtain the hash key. If the
      // cookie is not present and ttl below is not set, no hash will be
      // produced.
      string name = 1 [(validate.rules).string = {min_len: 1}];

      // If specified, a cookie with the TTL will be generated if the cookie is
      // not present. If the TTL is present and zero, the generated cookie will
      // be a session cookie.
      google.protobuf.Duration ttl = 2;

      // The name of the path for the cookie. If no path is specified here, no path
      // will be set for the cookie.
      string path = 3;
    }

    message ConnectionProperties {
      option (udpa.annotations.versioning).previous_message_type =
          "envoy.api.v2.route.RouteAction.HashPolicy.ConnectionProperties";

      // Hash on source IP address.
      bool source_ip = 1;
    }

    message QueryParameter {
      option (udpa.annotations.versioning).previous_message_type =
          "envoy.api.v2.route.RouteAction.HashPolicy.QueryParameter";

      // The name of the URL query parameter that will be used to obtain the hash
      // key. If the parameter is not present, no hash will be produced. Query
      // parameter names are case-sensitive.
      string name = 1 [(validate.rules).string = {min_len: 1}];
    }

    message FilterState {
      option (udpa.annotations.versioning).previous_message_type =
          "envoy.api.v2.route.RouteAction.HashPolicy.FilterState";

      // The name of the Object in the per-request filterState, which is an
      // Envoy::Hashable object. If there is no data associated with the key,
      // or the stored object is not Envoy::Hashable, no hash will be produced.
      string key = 1 [(validate.rules).string = {min_len: 1}];
    }

    oneof policy_specifier {
      option (validate.required) = true;

      // Header hash policy.
      Header header = 1;

      // Cookie hash policy.
      Cookie cookie = 2;

      // Connection properties hash policy.
      ConnectionProperties connection_properties = 3;

      // Query parameter hash policy.
      QueryParameter query_parameter = 5;

      // Filter state hash policy.
      FilterState filter_state = 6;
    }

    // The flag that short-circuits the hash computing. This field provides a
    // 'fallback' style of configuration: "if a terminal policy doesn't work,
    // fallback to rest of the policy list", it saves time when the terminal
    // policy works.
    //
    // If true, and there is already a hash computed, ignore rest of the
    // list of hash polices.
    // For example, if the following hash methods are configured:
    //
    //  ========= ========
    //  specifier terminal
    //  ========= ========
    //  Header A  true
    //  Header B  false
    //  Header C  false
    //  ========= ========
    //
    // The generateHash process ends if policy "header A" generates a hash, as
    // it's a terminal policy.
    bool terminal = 4;
  }

  // Allows enabling and disabling upgrades on a per-route basis.
  // This overrides any enabled/disabled upgrade filter chain specified in the
  // HttpConnectionManager
  // :ref:`upgrade_configs
  // <envoy_v3_api_field_extensions.filters.network.http_connection_manager.v3.HttpConnectionManager.upgrade_configs>`
  // but does not affect any custom filter chain specified there.
  message UpgradeConfig {
    option (udpa.annotations.versioning).previous_message_type =
        "envoy.api.v2.route.RouteAction.UpgradeConfig";

    // Configuration for sending data upstream as a raw data payload. This is used for
    // CONNECT or POST requests, when forwarding request payload as raw TCP.
    message ConnectConfig {
      // If present, the proxy protocol header will be prepended to the CONNECT payload sent upstream.
      core.v3.ProxyProtocolConfig proxy_protocol_config = 1;

      // If set, the route will also allow forwarding POST payload as raw TCP.
      bool allow_post = 2;
    }

    // The case-insensitive name of this upgrade, e.g. "websocket".
    // For each upgrade type present in upgrade_configs, requests with
    // Upgrade: [upgrade_type] will be proxied upstream.
    string upgrade_type = 1
        [(validate.rules).string = {min_len: 1 well_known_regex: HTTP_HEADER_VALUE strict: false}];

    // Determines if upgrades are available on this route. Defaults to true.
    google.protobuf.BoolValue enabled = 2;

    // Configuration for sending data upstream as a raw data payload. This is used for
    // CONNECT requests, when forwarding CONNECT payload as raw TCP.
    // Note that CONNECT support is currently considered alpha in Envoy.
    // [#comment: TODO(htuch): Replace the above comment with an alpha tag.]
    ConnectConfig connect_config = 3;
  }

  message MaxStreamDuration {
    // Specifies the maximum duration allowed for streams on the route. If not specified, the value
    // from the :ref:`max_stream_duration
    // <envoy_v3_api_field_config.core.v3.HttpProtocolOptions.max_stream_duration>` field in
    // :ref:`HttpConnectionManager.common_http_protocol_options
    // <envoy_v3_api_field_extensions.filters.network.http_connection_manager.v3.HttpConnectionManager.common_http_protocol_options>`
    // is used. If this field is set explicitly to zero, any
    // HttpConnectionManager max_stream_duration timeout will be disabled for
    // this route.
    google.protobuf.Duration max_stream_duration = 1;

    // If present, and the request contains a `grpc-timeout header
    // <https://github.com/grpc/grpc/blob/master/doc/PROTOCOL-HTTP2.md>`_, use that value as the
    // *max_stream_duration*, but limit the applied timeout to the maximum value specified here.
    // If set to 0, the `grpc-timeout` header is used without modification.
    google.protobuf.Duration grpc_timeout_header_max = 2;

    // If present, Envoy will adjust the timeout provided by the `grpc-timeout` header by
    // subtracting the provided duration from the header. This is useful for allowing Envoy to set
    // its global timeout to be less than that of the deadline imposed by the calling client, which
    // makes it more likely that Envoy will handle the timeout instead of having the call canceled
    // by the client. If, after applying the offset, the resulting timeout is zero or negative,
    // the stream will timeout immediately.
    google.protobuf.Duration grpc_timeout_header_offset = 3;
  }

  reserved 12, 18, 19, 16, 22, 21, 10;

  reserved "request_mirror_policy";

  oneof cluster_specifier {
    option (validate.required) = true;

    // Indicates the upstream cluster to which the request should be routed
    // to.
    string cluster = 1 [(validate.rules).string = {min_len: 1}];

    // Envoy will determine the cluster to route to by reading the value of the
    // HTTP header named by cluster_header from the request headers. If the
    // header is not found or the referenced cluster does not exist, Envoy will
    // return a 404 response.
    //
    // .. attention::
    //
    //   Internally, Envoy always uses the HTTP/2 *:authority* header to represent the HTTP/1
    //   *Host* header. Thus, if attempting to match on *Host*, match on *:authority* instead.
    //
    // .. note::
    //
    //   If the header appears multiple times only the first value is used.
    string cluster_header = 2
        [(validate.rules).string = {min_len: 1 well_known_regex: HTTP_HEADER_NAME strict: false}];

    // Multiple upstream clusters can be specified for a given route. The
    // request is routed to one of the upstream clusters based on weights
    // assigned to each cluster. See
    // :ref:`traffic splitting <config_http_conn_man_route_table_traffic_splitting_split>`
    // for additional documentation.
    WeightedCluster weighted_clusters = 3;

    // Name of the cluster provider to use to determine the cluster for requests on this route.
    // The cluster provider name must be defined in the associated
    // :ref:`cluster specifier plugins <envoy_v3_api_field_config.route.v3.RouteConfiguration.cluster_specifier_plugins>`
    // in the :ref:`name <envoy_v3_api_field_config.core.v3.TypedExtensionConfig.name>` field.
    string cluster_specifier_plugin = 37;

    // Custom cluster specifier plugin configuration to use to determine the cluster for requests
    // on this route.
    ClusterSpecifierPlugin inline_cluster_specifier_plugin = 39
        [(xds.annotations.v3.field_status).work_in_progress = true];
  }

  // The HTTP status code to use when configured cluster is not found.
  // The default response code is 503 Service Unavailable.
  ClusterNotFoundResponseCode cluster_not_found_response_code = 20
      [(validate.rules).enum = {defined_only: true}];

  // Optional endpoint metadata match criteria used by the subset load balancer. Only endpoints
  // in the upstream cluster with metadata matching what's set in this field will be considered
  // for load balancing. If using :ref:`weighted_clusters
  // <envoy_v3_api_field_config.route.v3.RouteAction.weighted_clusters>`, metadata will be merged, with values
  // provided there taking precedence. The filter name should be specified as *envoy.lb*.
  core.v3.Metadata metadata_match = 4;

  // Indicates that during forwarding, the matched prefix (or path) should be
  // swapped with this value. This option allows application URLs to be rooted
  // at a different path from those exposed at the reverse proxy layer. The router filter will
  // place the original path before rewrite into the :ref:`x-envoy-original-path
  // <config_http_filters_router_x-envoy-original-path>` header.
  //
  // Only one of *prefix_rewrite* or
  // :ref:`regex_rewrite <envoy_v3_api_field_config.route.v3.RouteAction.regex_rewrite>`
  // may be specified.
  //
  // .. attention::
  //
  //   Pay careful attention to the use of trailing slashes in the
  //   :ref:`route's match <envoy_v3_api_field_config.route.v3.Route.match>` prefix value.
  //   Stripping a prefix from a path requires multiple Routes to handle all cases. For example,
  //   rewriting */prefix* to */* and */prefix/etc* to */etc* cannot be done in a single
  //   :ref:`Route <envoy_v3_api_msg_config.route.v3.Route>`, as shown by the below config entries:
  //
  //   .. code-block:: yaml
  //
  //     - match:
  //         prefix: "/prefix/"
  //       route:
  //         prefix_rewrite: "/"
  //     - match:
  //         prefix: "/prefix"
  //       route:
  //         prefix_rewrite: "/"
  //
  //   Having above entries in the config, requests to */prefix* will be stripped to */*, while
  //   requests to */prefix/etc* will be stripped to */etc*.
  string prefix_rewrite = 5
      [(validate.rules).string = {well_known_regex: HTTP_HEADER_VALUE strict: false}];

  // Indicates that during forwarding, portions of the path that match the
  // pattern should be rewritten, even allowing the substitution of capture
  // groups from the pattern into the new path as specified by the rewrite
  // substitution string. This is useful to allow application paths to be
  // rewritten in a way that is aware of segments with variable content like
  // identifiers. The router filter will place the original path as it was
  // before the rewrite into the :ref:`x-envoy-original-path
  // <config_http_filters_router_x-envoy-original-path>` header.
  //
  // Only one of :ref:`prefix_rewrite <envoy_v3_api_field_config.route.v3.RouteAction.prefix_rewrite>`
  // or *regex_rewrite* may be specified.
  //
  // Examples using Google's `RE2 <https://github.com/google/re2>`_ engine:
  //
  // * The path pattern ``^/service/([^/]+)(/.*)$`` paired with a substitution
  //   string of ``\2/instance/\1`` would transform ``/service/foo/v1/api``
  //   into ``/v1/api/instance/foo``.
  //
  // * The pattern ``one`` paired with a substitution string of ``two`` would
  //   transform ``/xxx/one/yyy/one/zzz`` into ``/xxx/two/yyy/two/zzz``.
  //
  // * The pattern ``^(.*?)one(.*)$`` paired with a substitution string of
  //   ``\1two\2`` would replace only the first occurrence of ``one``,
  //   transforming path ``/xxx/one/yyy/one/zzz`` into ``/xxx/two/yyy/one/zzz``.
  //
  // * The pattern ``(?i)/xxx/`` paired with a substitution string of ``/yyy/``
  //   would do a case-insensitive match and transform path ``/aaa/XxX/bbb`` to
  //   ``/aaa/yyy/bbb``.
  type.matcher.v3.RegexMatchAndSubstitute regex_rewrite = 32;

  oneof host_rewrite_specifier {
    // Indicates that during forwarding, the host header will be swapped with
    // this value. Using this option will append the
    // :ref:`config_http_conn_man_headers_x-forwarded-host` header if
    // :ref:`append_x_forwarded_host <envoy_v3_api_field_config.route.v3.RouteAction.append_x_forwarded_host>`
    // is set.
    string host_rewrite_literal = 6
        [(validate.rules).string = {well_known_regex: HTTP_HEADER_VALUE strict: false}];

    // Indicates that during forwarding, the host header will be swapped with
    // the hostname of the upstream host chosen by the cluster manager. This
    // option is applicable only when the destination cluster for a route is of
    // type *strict_dns* or *logical_dns*. Setting this to true with other cluster types
    // has no effect. Using this option will append the
    // :ref:`config_http_conn_man_headers_x-forwarded-host` header if
    // :ref:`append_x_forwarded_host <envoy_v3_api_field_config.route.v3.RouteAction.append_x_forwarded_host>`
    // is set.
    google.protobuf.BoolValue auto_host_rewrite = 7;

    // Indicates that during forwarding, the host header will be swapped with the content of given
    // downstream or :ref:`custom <config_http_conn_man_headers_custom_request_headers>` header.
    // If header value is empty, host header is left intact. Using this option will append the
    // :ref:`config_http_conn_man_headers_x-forwarded-host` header if
    // :ref:`append_x_forwarded_host <envoy_v3_api_field_config.route.v3.RouteAction.append_x_forwarded_host>`
    // is set.
    //
    // .. attention::
    //
    //   Pay attention to the potential security implications of using this option. Provided header
    //   must come from trusted source.
    //
    // .. note::
    //
    //   If the header appears multiple times only the first value is used.
    string host_rewrite_header = 29
        [(validate.rules).string = {well_known_regex: HTTP_HEADER_NAME strict: false}];

    // Indicates that during forwarding, the host header will be swapped with
    // the result of the regex substitution executed on path value with query and fragment removed.
    // This is useful for transitioning variable content between path segment and subdomain.
    // Using this option will append the
    // :ref:`config_http_conn_man_headers_x-forwarded-host` header if
    // :ref:`append_x_forwarded_host <envoy_v3_api_field_config.route.v3.RouteAction.append_x_forwarded_host>`
    // is set.
    //
    // For example with the following config:
    //
    //   .. code-block:: yaml
    //
    //     host_rewrite_path_regex:
    //       pattern:
    //         google_re2: {}
    //         regex: "^/(.+)/.+$"
    //       substitution: \1
    //
    // Would rewrite the host header to `envoyproxy.io` given the path `/envoyproxy.io/some/path`.
    type.matcher.v3.RegexMatchAndSubstitute host_rewrite_path_regex = 35;
  }

  // If set, then a host rewrite action (one of
  // :ref:`host_rewrite_literal <envoy_v3_api_field_config.route.v3.RouteAction.host_rewrite_literal>`,
  // :ref:`auto_host_rewrite <envoy_v3_api_field_config.route.v3.RouteAction.auto_host_rewrite>`,
  // :ref:`host_rewrite_header <envoy_v3_api_field_config.route.v3.RouteAction.host_rewrite_header>`, or
  // :ref:`host_rewrite_path_regex <envoy_v3_api_field_config.route.v3.RouteAction.host_rewrite_path_regex>`)
  // causes the original value of the host header, if any, to be appended to the
  // :ref:`config_http_conn_man_headers_x-forwarded-host` HTTP header.
  bool append_x_forwarded_host = 38;

  // Specifies the upstream timeout for the route. If not specified, the default is 15s. This
  // spans between the point at which the entire downstream request (i.e. end-of-stream) has been
  // processed and when the upstream response has been completely processed. A value of 0 will
  // disable the route's timeout.
  //
  // .. note::
  //
  //   This timeout includes all retries. See also
  //   :ref:`config_http_filters_router_x-envoy-upstream-rq-timeout-ms`,
  //   :ref:`config_http_filters_router_x-envoy-upstream-rq-per-try-timeout-ms`, and the
  //   :ref:`retry overview <arch_overview_http_routing_retry>`.
  google.protobuf.Duration timeout = 8;

  // Specifies the idle timeout for the route. If not specified, there is no per-route idle timeout,
  // although the connection manager wide :ref:`stream_idle_timeout
  // <envoy_v3_api_field_extensions.filters.network.http_connection_manager.v3.HttpConnectionManager.stream_idle_timeout>`
  // will still apply. A value of 0 will completely disable the route's idle timeout, even if a
  // connection manager stream idle timeout is configured.
  //
  // The idle timeout is distinct to :ref:`timeout
  // <envoy_v3_api_field_config.route.v3.RouteAction.timeout>`, which provides an upper bound
  // on the upstream response time; :ref:`idle_timeout
  // <envoy_v3_api_field_config.route.v3.RouteAction.idle_timeout>` instead bounds the amount
  // of time the request's stream may be idle.
  //
  // After header decoding, the idle timeout will apply on downstream and
  // upstream request events. Each time an encode/decode event for headers or
  // data is processed for the stream, the timer will be reset. If the timeout
  // fires, the stream is terminated with a 408 Request Timeout error code if no
  // upstream response header has been received, otherwise a stream reset
  // occurs.
  //
  // If the :ref:`overload action <config_overload_manager_overload_actions>` "envoy.overload_actions.reduce_timeouts"
  // is configured, this timeout is scaled according to the value for
  // :ref:`HTTP_DOWNSTREAM_STREAM_IDLE <envoy_v3_api_enum_value_config.overload.v3.ScaleTimersOverloadActionConfig.TimerType.HTTP_DOWNSTREAM_STREAM_IDLE>`.
  google.protobuf.Duration idle_timeout = 24;

  // Indicates that the route has a retry policy. Note that if this is set,
  // it'll take precedence over the virtual host level retry policy entirely
  // (e.g.: policies are not merged, most internal one becomes the enforced policy).
  RetryPolicy retry_policy = 9;

  // [#not-implemented-hide:]
  // Specifies the configuration for retry policy extension. Note that if this is set, it'll take
  // precedence over the virtual host level retry policy entirely (e.g.: policies are not merged,
  // most internal one becomes the enforced policy). :ref:`Retry policy <envoy_v3_api_field_config.route.v3.VirtualHost.retry_policy>`
  // should not be set if this field is used.
  google.protobuf.Any retry_policy_typed_config = 33;

  // Specify a set of route request mirroring policies.
  // It takes precedence over the virtual host and route config mirror policy entirely.
  // That is, policies are not merged, the most specific non-empty one becomes the mirror policies.
  repeated RequestMirrorPolicy request_mirror_policies = 30;

  // Optionally specifies the :ref:`routing priority <arch_overview_http_routing_priority>`.
  core.v3.RoutingPriority priority = 11 [(validate.rules).enum = {defined_only: true}];

  // Specifies a set of rate limit configurations that could be applied to the
  // route.
  repeated RateLimit rate_limits = 13;

  // Specifies if the rate limit filter should include the virtual host rate
  // limits. By default, if the route configured rate limits, the virtual host
  // :ref:`rate_limits <envoy_v3_api_field_config.route.v3.VirtualHost.rate_limits>` are not applied to the
  // request.
  //
  // This field is deprecated. Please use :ref:`vh_rate_limits <envoy_v3_api_field_extensions.filters.http.ratelimit.v3.RateLimitPerRoute.vh_rate_limits>`
  google.protobuf.BoolValue include_vh_rate_limits = 14
      [deprecated = true, (envoy.annotations.deprecated_at_minor_version) = "3.0"];

  // Specifies a list of hash policies to use for ring hash load balancing. Each
  // hash policy is evaluated individually and the combined result is used to
  // route the request. The method of combination is deterministic such that
  // identical lists of hash policies will produce the same hash. Since a hash
  // policy examines specific parts of a request, it can fail to produce a hash
  // (i.e. if the hashed header is not present). If (and only if) all configured
  // hash policies fail to generate a hash, no hash will be produced for
  // the route. In this case, the behavior is the same as if no hash policies
  // were specified (i.e. the ring hash load balancer will choose a random
  // backend). If a hash policy has the "terminal" attribute set to true, and
  // there is already a hash generated, the hash is returned immediately,
  // ignoring the rest of the hash policy list.
  repeated HashPolicy hash_policy = 15;

  // Indicates that the route has a CORS policy.
  CorsPolicy cors = 17;

  // Deprecated by :ref:`grpc_timeout_header_max <envoy_v3_api_field_config.route.v3.RouteAction.MaxStreamDuration.grpc_timeout_header_max>`
  // If present, and the request is a gRPC request, use the
  // `grpc-timeout header <https://github.com/grpc/grpc/blob/master/doc/PROTOCOL-HTTP2.md>`_,
  // or its default value (infinity) instead of
  // :ref:`timeout <envoy_v3_api_field_config.route.v3.RouteAction.timeout>`, but limit the applied timeout
  // to the maximum value specified here. If configured as 0, the maximum allowed timeout for
  // gRPC requests is infinity. If not configured at all, the `grpc-timeout` header is not used
  // and gRPC requests time out like any other requests using
  // :ref:`timeout <envoy_v3_api_field_config.route.v3.RouteAction.timeout>` or its default.
  // This can be used to prevent unexpected upstream request timeouts due to potentially long
  // time gaps between gRPC request and response in gRPC streaming mode.
  //
  // .. note::
  //
  //    If a timeout is specified using :ref:`config_http_filters_router_x-envoy-upstream-rq-timeout-ms`, it takes
  //    precedence over `grpc-timeout header <https://github.com/grpc/grpc/blob/master/doc/PROTOCOL-HTTP2.md>`_, when
  //    both are present. See also
  //    :ref:`config_http_filters_router_x-envoy-upstream-rq-timeout-ms`,
  //    :ref:`config_http_filters_router_x-envoy-upstream-rq-per-try-timeout-ms`, and the
  //    :ref:`retry overview <arch_overview_http_routing_retry>`.
  google.protobuf.Duration max_grpc_timeout = 23
      [deprecated = true, (envoy.annotations.deprecated_at_minor_version) = "3.0"];

  // Deprecated by :ref:`grpc_timeout_header_offset <envoy_v3_api_field_config.route.v3.RouteAction.MaxStreamDuration.grpc_timeout_header_offset>`.
  // If present, Envoy will adjust the timeout provided by the `grpc-timeout` header by subtracting
  // the provided duration from the header. This is useful in allowing Envoy to set its global
  // timeout to be less than that of the deadline imposed by the calling client, which makes it more
  // likely that Envoy will handle the timeout instead of having the call canceled by the client.
  // The offset will only be applied if the provided grpc_timeout is greater than the offset. This
  // ensures that the offset will only ever decrease the timeout and never set it to 0 (meaning
  // infinity).
  google.protobuf.Duration grpc_timeout_offset = 28
      [deprecated = true, (envoy.annotations.deprecated_at_minor_version) = "3.0"];

  repeated UpgradeConfig upgrade_configs = 25;

  // If present, Envoy will try to follow an upstream redirect response instead of proxying the
  // response back to the downstream. An upstream redirect response is defined
  // by :ref:`redirect_response_codes
  // <envoy_v3_api_field_config.route.v3.InternalRedirectPolicy.redirect_response_codes>`.
  InternalRedirectPolicy internal_redirect_policy = 34;

  InternalRedirectAction internal_redirect_action = 26
      [deprecated = true, (envoy.annotations.deprecated_at_minor_version) = "3.0"];

  // An internal redirect is handled, iff the number of previous internal redirects that a
  // downstream request has encountered is lower than this value, and
  // :ref:`internal_redirect_action <envoy_v3_api_field_config.route.v3.RouteAction.internal_redirect_action>`
  // is set to :ref:`HANDLE_INTERNAL_REDIRECT
  // <envoy_v3_api_enum_value_config.route.v3.RouteAction.InternalRedirectAction.HANDLE_INTERNAL_REDIRECT>`
  // In the case where a downstream request is bounced among multiple routes by internal redirect,
  // the first route that hits this threshold, or has
  // :ref:`internal_redirect_action <envoy_v3_api_field_config.route.v3.RouteAction.internal_redirect_action>`
  // set to
  // :ref:`PASS_THROUGH_INTERNAL_REDIRECT
  // <envoy_v3_api_enum_value_config.route.v3.RouteAction.InternalRedirectAction.PASS_THROUGH_INTERNAL_REDIRECT>`
  // will pass the redirect back to downstream.
  //
  // If not specified, at most one redirect will be followed.
  google.protobuf.UInt32Value max_internal_redirects = 31
      [deprecated = true, (envoy.annotations.deprecated_at_minor_version) = "3.0"];

  // Indicates that the route has a hedge policy. Note that if this is set,
  // it'll take precedence over the virtual host level hedge policy entirely
  // (e.g.: policies are not merged, most internal one becomes the enforced policy).
  HedgePolicy hedge_policy = 27;

  // Specifies the maximum stream duration for this route.
  MaxStreamDuration max_stream_duration = 36;
}

// HTTP retry :ref:`architecture overview <arch_overview_http_routing_retry>`.
// [#next-free-field: 14]
message RetryPolicy {
  option (udpa.annotations.versioning).previous_message_type = "envoy.api.v2.route.RetryPolicy";

  enum ResetHeaderFormat {
    SECONDS = 0;
    UNIX_TIMESTAMP = 1;
  }

  message RetryPriority {
    option (udpa.annotations.versioning).previous_message_type =
        "envoy.api.v2.route.RetryPolicy.RetryPriority";

    reserved 2;

    reserved "config";

    string name = 1 [(validate.rules).string = {min_len: 1}];

    // [#extension-category: envoy.retry_priorities]
    oneof config_type {
      google.protobuf.Any typed_config = 3;
    }
  }

  message RetryHostPredicate {
    option (udpa.annotations.versioning).previous_message_type =
        "envoy.api.v2.route.RetryPolicy.RetryHostPredicate";

    reserved 2;

    reserved "config";

    string name = 1 [(validate.rules).string = {min_len: 1}];

    // [#extension-category: envoy.retry_host_predicates]
    oneof config_type {
      google.protobuf.Any typed_config = 3;
    }
  }

  message RetryBackOff {
    option (udpa.annotations.versioning).previous_message_type =
        "envoy.api.v2.route.RetryPolicy.RetryBackOff";

    // Specifies the base interval between retries. This parameter is required and must be greater
    // than zero. Values less than 1 ms are rounded up to 1 ms.
    // See :ref:`config_http_filters_router_x-envoy-max-retries` for a discussion of Envoy's
    // back-off algorithm.
    google.protobuf.Duration base_interval = 1 [(validate.rules).duration = {
      required: true
      gt {}
    }];

    // Specifies the maximum interval between retries. This parameter is optional, but must be
    // greater than or equal to the `base_interval` if set. The default is 10 times the
    // `base_interval`. See :ref:`config_http_filters_router_x-envoy-max-retries` for a discussion
    // of Envoy's back-off algorithm.
    google.protobuf.Duration max_interval = 2 [(validate.rules).duration = {gt {}}];
  }

  message ResetHeader {
    // The name of the reset header.
    //
    // .. note::
    //
    //   If the header appears multiple times only the first value is used.
    string name = 1
        [(validate.rules).string = {min_len: 1 well_known_regex: HTTP_HEADER_NAME strict: false}];

    // The format of the reset header.
    ResetHeaderFormat format = 2 [(validate.rules).enum = {defined_only: true}];
  }

  // A retry back-off strategy that applies when the upstream server rate limits
  // the request.
  //
  // Given this configuration:
  //
  // .. code-block:: yaml
  //
  //   rate_limited_retry_back_off:
  //     reset_headers:
  //     - name: Retry-After
  //       format: SECONDS
  //     - name: X-RateLimit-Reset
  //       format: UNIX_TIMESTAMP
  //     max_interval: "300s"
  //
  // The following algorithm will apply:
  //
  //  1. If the response contains the header ``Retry-After`` its value must be on
  //     the form ``120`` (an integer that represents the number of seconds to
  //     wait before retrying). If so, this value is used as the back-off interval.
  //  2. Otherwise, if the response contains the header ``X-RateLimit-Reset`` its
  //     value must be on the form ``1595320702`` (an integer that represents the
  //     point in time at which to retry, as a Unix timestamp in seconds). If so,
  //     the current time is subtracted from this value and the result is used as
  //     the back-off interval.
  //  3. Otherwise, Envoy will use the default
  //     :ref:`exponential back-off <envoy_v3_api_field_config.route.v3.RetryPolicy.retry_back_off>`
  //     strategy.
  //
  // No matter which format is used, if the resulting back-off interval exceeds
  // ``max_interval`` it is discarded and the next header in ``reset_headers``
  // is tried. If a request timeout is configured for the route it will further
  // limit how long the request will be allowed to run.
  //
  // To prevent many clients retrying at the same point in time jitter is added
  // to the back-off interval, so the resulting interval is decided by taking:
  // ``random(interval, interval * 1.5)``.
  //
  // .. attention::
  //
  //   Configuring ``rate_limited_retry_back_off`` will not by itself cause a request
  //   to be retried. You will still need to configure the right retry policy to match
  //   the responses from the upstream server.
  message RateLimitedRetryBackOff {
    // Specifies the reset headers (like ``Retry-After`` or ``X-RateLimit-Reset``)
    // to match against the response. Headers are tried in order, and matched case
    // insensitive. The first header to be parsed successfully is used. If no headers
    // match the default exponential back-off is used instead.
    repeated ResetHeader reset_headers = 1 [(validate.rules).repeated = {min_items: 1}];

    // Specifies the maximum back off interval that Envoy will allow. If a reset
    // header contains an interval longer than this then it will be discarded and
    // the next header will be tried. Defaults to 300 seconds.
    google.protobuf.Duration max_interval = 2 [(validate.rules).duration = {gt {}}];
  }

  // Specifies the conditions under which retry takes place. These are the same
  // conditions documented for :ref:`config_http_filters_router_x-envoy-retry-on` and
  // :ref:`config_http_filters_router_x-envoy-retry-grpc-on`.
  string retry_on = 1;

  // Specifies the allowed number of retries. This parameter is optional and
  // defaults to 1. These are the same conditions documented for
  // :ref:`config_http_filters_router_x-envoy-max-retries`.
  google.protobuf.UInt32Value num_retries = 2
      [(udpa.annotations.field_migrate).rename = "max_retries"];

  // Specifies a non-zero upstream timeout per retry attempt (including the initial attempt). This
  // parameter is optional. The same conditions documented for
  // :ref:`config_http_filters_router_x-envoy-upstream-rq-per-try-timeout-ms` apply.
  //
  // .. note::
  //
  //   If left unspecified, Envoy will use the global
  //   :ref:`route timeout <envoy_v3_api_field_config.route.v3.RouteAction.timeout>` for the request.
  //   Consequently, when using a :ref:`5xx <config_http_filters_router_x-envoy-retry-on>` based
  //   retry policy, a request that times out will not be retried as the total timeout budget
  //   would have been exhausted.
  google.protobuf.Duration per_try_timeout = 3;

  // Specifies an upstream idle timeout per retry attempt (including the initial attempt). This
  // parameter is optional and if absent there is no per try idle timeout. The semantics of the per
  // try idle timeout are similar to the
  // :ref:`route idle timeout <envoy_v3_api_field_config.route.v3.RouteAction.timeout>` and
  // :ref:`stream idle timeout
  // <envoy_v3_api_field_extensions.filters.network.http_connection_manager.v3.HttpConnectionManager.stream_idle_timeout>`
  // both enforced by the HTTP connection manager. The difference is that this idle timeout
  // is enforced by the router for each individual attempt and thus after all previous filters have
  // run, as opposed to *before* all previous filters run for the other idle timeouts. This timeout
  // is useful in cases in which total request timeout is bounded by a number of retries and a
  // :ref:`per_try_timeout <envoy_v3_api_field_config.route.v3.RetryPolicy.per_try_timeout>`, but
  // there is a desire to ensure each try is making incremental progress. Note also that similar
  // to :ref:`per_try_timeout <envoy_v3_api_field_config.route.v3.RetryPolicy.per_try_timeout>`,
  // this idle timeout does not start until after both the entire request has been received by the
  // router *and* a connection pool connection has been obtained. Unlike
  // :ref:`per_try_timeout <envoy_v3_api_field_config.route.v3.RetryPolicy.per_try_timeout>`,
  // the idle timer continues once the response starts streaming back to the downstream client.
  // This ensures that response data continues to make progress without using one of the HTTP
  // connection manager idle timeouts.
  google.protobuf.Duration per_try_idle_timeout = 13;

  // Specifies an implementation of a RetryPriority which is used to determine the
  // distribution of load across priorities used for retries. Refer to
  // :ref:`retry plugin configuration <arch_overview_http_retry_plugins>` for more details.
  RetryPriority retry_priority = 4;

  // Specifies a collection of RetryHostPredicates that will be consulted when selecting a host
  // for retries. If any of the predicates reject the host, host selection will be reattempted.
  // Refer to :ref:`retry plugin configuration <arch_overview_http_retry_plugins>` for more
  // details.
  repeated RetryHostPredicate retry_host_predicate = 5;

  // Retry options predicates that will be applied prior to retrying a request. These predicates
  // allow customizing request behavior between retries.
  // [#comment: add [#extension-category: envoy.retry_options_predicates] when there are built-in extensions]
  repeated core.v3.TypedExtensionConfig retry_options_predicates = 12;

  // The maximum number of times host selection will be reattempted before giving up, at which
  // point the host that was last selected will be routed to. If unspecified, this will default to
  // retrying once.
  int64 host_selection_retry_max_attempts = 6;

  // HTTP status codes that should trigger a retry in addition to those specified by retry_on.
  repeated uint32 retriable_status_codes = 7;

  // Specifies parameters that control exponential retry back off. This parameter is optional, in which case the
  // default base interval is 25 milliseconds or, if set, the current value of the
  // `upstream.base_retry_backoff_ms` runtime parameter. The default maximum interval is 10 times
  // the base interval. The documentation for :ref:`config_http_filters_router_x-envoy-max-retries`
  // describes Envoy's back-off algorithm.
  RetryBackOff retry_back_off = 8;

  // Specifies parameters that control a retry back-off strategy that is used
  // when the request is rate limited by the upstream server. The server may
  // return a response header like ``Retry-After`` or ``X-RateLimit-Reset`` to
  // provide feedback to the client on how long to wait before retrying. If
  // configured, this back-off strategy will be used instead of the
  // default exponential back off strategy (configured using `retry_back_off`)
  // whenever a response includes the matching headers.
  RateLimitedRetryBackOff rate_limited_retry_back_off = 11;

  // HTTP response headers that trigger a retry if present in the response. A retry will be
  // triggered if any of the header matches match the upstream response headers.
  // The field is only consulted if 'retriable-headers' retry policy is active.
  repeated HeaderMatcher retriable_headers = 9;

  // HTTP headers which must be present in the request for retries to be attempted.
  repeated HeaderMatcher retriable_request_headers = 10;
}

// HTTP request hedging :ref:`architecture overview <arch_overview_http_routing_hedging>`.
message HedgePolicy {
  option (udpa.annotations.versioning).previous_message_type = "envoy.api.v2.route.HedgePolicy";

  // Specifies the number of initial requests that should be sent upstream.
  // Must be at least 1.
  // Defaults to 1.
  // [#not-implemented-hide:]
  google.protobuf.UInt32Value initial_requests = 1 [(validate.rules).uint32 = {gte: 1}];

  // Specifies a probability that an additional upstream request should be sent
  // on top of what is specified by initial_requests.
  // Defaults to 0.
  // [#not-implemented-hide:]
  type.v3.FractionalPercent additional_request_chance = 2;

  // Indicates that a hedged request should be sent when the per-try timeout is hit.
  // This means that a retry will be issued without resetting the original request, leaving multiple upstream requests in flight.
  // The first request to complete successfully will be the one returned to the caller.
  //
  // * At any time, a successful response (i.e. not triggering any of the retry-on conditions) would be returned to the client.
  // * Before per-try timeout, an error response (per retry-on conditions) would be retried immediately or returned ot the client
  //   if there are no more retries left.
  // * After per-try timeout, an error response would be discarded, as a retry in the form of a hedged request is already in progress.
  //
  // Note: For this to have effect, you must have a :ref:`RetryPolicy <envoy_v3_api_msg_config.route.v3.RetryPolicy>` that retries at least
  // one error code and specifies a maximum number of retries.
  //
  // Defaults to false.
  bool hedge_on_per_try_timeout = 3;
}

// [#next-free-field: 10]
message RedirectAction {
  option (udpa.annotations.versioning).previous_message_type = "envoy.api.v2.route.RedirectAction";

  enum RedirectResponseCode {
    // Moved Permanently HTTP Status Code - 301.
    MOVED_PERMANENTLY = 0;

    // Found HTTP Status Code - 302.
    FOUND = 1;

    // See Other HTTP Status Code - 303.
    SEE_OTHER = 2;

    // Temporary Redirect HTTP Status Code - 307.
    TEMPORARY_REDIRECT = 3;

    // Permanent Redirect HTTP Status Code - 308.
    PERMANENT_REDIRECT = 4;
  }

  // When the scheme redirection take place, the following rules apply:
  //  1. If the source URI scheme is `http` and the port is explicitly
  //     set to `:80`, the port will be removed after the redirection
  //  2. If the source URI scheme is `https` and the port is explicitly
  //     set to `:443`, the port will be removed after the redirection
  oneof scheme_rewrite_specifier {
    // The scheme portion of the URL will be swapped with "https".
    bool https_redirect = 4;

    // The scheme portion of the URL will be swapped with this value.
    string scheme_redirect = 7;
  }

  // The host portion of the URL will be swapped with this value.
  string host_redirect = 1
      [(validate.rules).string = {well_known_regex: HTTP_HEADER_VALUE strict: false}];

  // The port value of the URL will be swapped with this value.
  uint32 port_redirect = 8;

  oneof path_rewrite_specifier {
    // The path portion of the URL will be swapped with this value.
    // Please note that query string in path_redirect will override the
    // request's query string and will not be stripped.
    //
    // For example, let's say we have the following routes:
    //
    // - match: { path: "/old-path-1" }
    //   redirect: { path_redirect: "/new-path-1" }
    // - match: { path: "/old-path-2" }
    //   redirect: { path_redirect: "/new-path-2", strip-query: "true" }
    // - match: { path: "/old-path-3" }
    //   redirect: { path_redirect: "/new-path-3?foo=1", strip_query: "true" }
    //
    // 1. if request uri is "/old-path-1?bar=1", users will be redirected to "/new-path-1?bar=1"
    // 2. if request uri is "/old-path-2?bar=1", users will be redirected to "/new-path-2"
    // 3. if request uri is "/old-path-3?bar=1", users will be redirected to "/new-path-3?foo=1"
    string path_redirect = 2
        [(validate.rules).string = {well_known_regex: HTTP_HEADER_VALUE strict: false}];

    // Indicates that during redirection, the matched prefix (or path)
    // should be swapped with this value. This option allows redirect URLs be dynamically created
    // based on the request.
    //
    // .. attention::
    //
    //   Pay attention to the use of trailing slashes as mentioned in
    //   :ref:`RouteAction's prefix_rewrite <envoy_v3_api_field_config.route.v3.RouteAction.prefix_rewrite>`.
    string prefix_rewrite = 5
        [(validate.rules).string = {well_known_regex: HTTP_HEADER_VALUE strict: false}];

    // Indicates that during redirect, portions of the path that match the
    // pattern should be rewritten, even allowing the substitution of capture
    // groups from the pattern into the new path as specified by the rewrite
    // substitution string. This is useful to allow application paths to be
    // rewritten in a way that is aware of segments with variable content like
    // identifiers.
    //
    // Examples using Google's `RE2 <https://github.com/google/re2>`_ engine:
    //
    // * The path pattern ``^/service/([^/]+)(/.*)$`` paired with a substitution
    //   string of ``\2/instance/\1`` would transform ``/service/foo/v1/api``
    //   into ``/v1/api/instance/foo``.
    //
    // * The pattern ``one`` paired with a substitution string of ``two`` would
    //   transform ``/xxx/one/yyy/one/zzz`` into ``/xxx/two/yyy/two/zzz``.
    //
    // * The pattern ``^(.*?)one(.*)$`` paired with a substitution string of
    //   ``\1two\2`` would replace only the first occurrence of ``one``,
    //   transforming path ``/xxx/one/yyy/one/zzz`` into ``/xxx/two/yyy/one/zzz``.
    //
    // * The pattern ``(?i)/xxx/`` paired with a substitution string of ``/yyy/``
    //   would do a case-insensitive match and transform path ``/aaa/XxX/bbb`` to
    //   ``/aaa/yyy/bbb``.
    type.matcher.v3.RegexMatchAndSubstitute regex_rewrite = 9;
  }

  // The HTTP status code to use in the redirect response. The default response
  // code is MOVED_PERMANENTLY (301).
  RedirectResponseCode response_code = 3 [(validate.rules).enum = {defined_only: true}];

  // Indicates that during redirection, the query portion of the URL will
  // be removed. Default value is false.
  bool strip_query = 6;
}

message DirectResponseAction {
  option (udpa.annotations.versioning).previous_message_type =
      "envoy.api.v2.route.DirectResponseAction";

  // Specifies the HTTP response status to be returned.
  uint32 status = 1 [(validate.rules).uint32 = {lt: 600 gte: 200}];

  // Specifies the content of the response body. If this setting is omitted,
  // no body is included in the generated response.
  //
  // .. note::
  //
  //   Headers can be specified using *response_headers_to_add* in the enclosing
  //   :ref:`envoy_v3_api_msg_config.route.v3.Route`, :ref:`envoy_v3_api_msg_config.route.v3.RouteConfiguration` or
  //   :ref:`envoy_v3_api_msg_config.route.v3.VirtualHost`.
  core.v3.DataSource body = 2;
}

// [#not-implemented-hide:]
message NonForwardingAction {
}

message Decorator {
  option (udpa.annotations.versioning).previous_message_type = "envoy.api.v2.route.Decorator";

  // The operation name associated with the request matched to this route. If tracing is
  // enabled, this information will be used as the span name reported for this request.
  //
  // .. note::
  //
  //   For ingress (inbound) requests, or egress (outbound) responses, this value may be overridden
  //   by the :ref:`x-envoy-decorator-operation
  //   <config_http_filters_router_x-envoy-decorator-operation>` header.
  string operation = 1 [(validate.rules).string = {min_len: 1}];

  // Whether the decorated details should be propagated to the other party. The default is true.
  google.protobuf.BoolValue propagate = 2;
}

message Tracing {
  option (udpa.annotations.versioning).previous_message_type = "envoy.api.v2.route.Tracing";

  // Target percentage of requests managed by this HTTP connection manager that will be force
  // traced if the :ref:`x-client-trace-id <config_http_conn_man_headers_x-client-trace-id>`
  // header is set. This field is a direct analog for the runtime variable
  // 'tracing.client_sampling' in the :ref:`HTTP Connection Manager
  // <config_http_conn_man_runtime>`.
  // Default: 100%
  type.v3.FractionalPercent client_sampling = 1;

  // Target percentage of requests managed by this HTTP connection manager that will be randomly
  // selected for trace generation, if not requested by the client or not forced. This field is
  // a direct analog for the runtime variable 'tracing.random_sampling' in the
  // :ref:`HTTP Connection Manager <config_http_conn_man_runtime>`.
  // Default: 100%
  type.v3.FractionalPercent random_sampling = 2;

  // Target percentage of requests managed by this HTTP connection manager that will be traced
  // after all other sampling checks have been applied (client-directed, force tracing, random
  // sampling). This field functions as an upper limit on the total configured sampling rate. For
  // instance, setting client_sampling to 100% but overall_sampling to 1% will result in only 1%
  // of client requests with the appropriate headers to be force traced. This field is a direct
  // analog for the runtime variable 'tracing.global_enabled' in the
  // :ref:`HTTP Connection Manager <config_http_conn_man_runtime>`.
  // Default: 100%
  type.v3.FractionalPercent overall_sampling = 3;

  // A list of custom tags with unique tag name to create tags for the active span.
  // It will take effect after merging with the :ref:`corresponding configuration
  // <envoy_v3_api_field_extensions.filters.network.http_connection_manager.v3.HttpConnectionManager.Tracing.custom_tags>`
  // configured in the HTTP connection manager. If two tags with the same name are configured
  // each in the HTTP connection manager and the route level, the one configured here takes
  // priority.
  repeated type.tracing.v3.CustomTag custom_tags = 4;
}

// A virtual cluster is a way of specifying a regex matching rule against
// certain important endpoints such that statistics are generated explicitly for
// the matched requests. The reason this is useful is that when doing
// prefix/path matching Envoy does not always know what the application
// considers to be an endpoint. Thus, it’s impossible for Envoy to generically
// emit per endpoint statistics. However, often systems have highly critical
// endpoints that they wish to get “perfect” statistics on. Virtual cluster
// statistics are perfect in the sense that they are emitted on the downstream
// side such that they include network level failures.
//
// Documentation for :ref:`virtual cluster statistics <config_http_filters_router_vcluster_stats>`.
//
// .. note::
//
//    Virtual clusters are a useful tool, but we do not recommend setting up a virtual cluster for
//    every application endpoint. This is both not easily maintainable and as well the matching and
//    statistics output are not free.
message VirtualCluster {
  option (udpa.annotations.versioning).previous_message_type = "envoy.api.v2.route.VirtualCluster";

  reserved 1, 3;

  reserved "pattern", "method";

  // Specifies a list of header matchers to use for matching requests. Each specified header must
  // match. The pseudo-headers `:path` and `:method` can be used to match the request path and
  // method, respectively.
  repeated HeaderMatcher headers = 4;

  // Specifies the name of the virtual cluster. The virtual cluster name as well
  // as the virtual host name are used when emitting statistics. The statistics are emitted by the
  // router filter and are documented :ref:`here <config_http_filters_router_stats>`.
  string name = 2 [(validate.rules).string = {min_len: 1}];
}

// Global rate limiting :ref:`architecture overview <arch_overview_global_rate_limit>`.
// Also applies to Local rate limiting :ref:`using descriptors <config_http_filters_local_rate_limit_descriptors>`.
message RateLimit {
  option (udpa.annotations.versioning).previous_message_type = "envoy.api.v2.route.RateLimit";

  // [#next-free-field: 10]
  message Action {
    option (udpa.annotations.versioning).previous_message_type =
        "envoy.api.v2.route.RateLimit.Action";

    // The following descriptor entry is appended to the descriptor:
    //
    // .. code-block:: cpp
    //
    //   ("source_cluster", "<local service cluster>")
    //
    // <local service cluster> is derived from the :option:`--service-cluster` option.
    message SourceCluster {
      option (udpa.annotations.versioning).previous_message_type =
          "envoy.api.v2.route.RateLimit.Action.SourceCluster";
    }

    // The following descriptor entry is appended to the descriptor:
    //
    // .. code-block:: cpp
    //
    //   ("destination_cluster", "<routed target cluster>")
    //
    // Once a request matches against a route table rule, a routed cluster is determined by one of
    // the following :ref:`route table configuration <envoy_v3_api_msg_config.route.v3.RouteConfiguration>`
    // settings:
    //
    // * :ref:`cluster <envoy_v3_api_field_config.route.v3.RouteAction.cluster>` indicates the upstream cluster
    //   to route to.
    // * :ref:`weighted_clusters <envoy_v3_api_field_config.route.v3.RouteAction.weighted_clusters>`
    //   chooses a cluster randomly from a set of clusters with attributed weight.
    // * :ref:`cluster_header <envoy_v3_api_field_config.route.v3.RouteAction.cluster_header>` indicates which
    //   header in the request contains the target cluster.
    message DestinationCluster {
      option (udpa.annotations.versioning).previous_message_type =
          "envoy.api.v2.route.RateLimit.Action.DestinationCluster";
    }

    // The following descriptor entry is appended when a header contains a key that matches the
    // *header_name*:
    //
    // .. code-block:: cpp
    //
    //   ("<descriptor_key>", "<header_value_queried_from_header>")
    message RequestHeaders {
      option (udpa.annotations.versioning).previous_message_type =
          "envoy.api.v2.route.RateLimit.Action.RequestHeaders";

      // The header name to be queried from the request headers. The header’s
      // value is used to populate the value of the descriptor entry for the
      // descriptor_key.
      string header_name = 1
          [(validate.rules).string = {min_len: 1 well_known_regex: HTTP_HEADER_NAME strict: false}];

      // The key to use in the descriptor entry.
      string descriptor_key = 2 [(validate.rules).string = {min_len: 1}];

      // If set to true, Envoy skips the descriptor while calling rate limiting service
      // when header is not present in the request. By default it skips calling the
      // rate limiting service if this header is not present in the request.
      bool skip_if_absent = 3;
    }

    // The following descriptor entry is appended to the descriptor and is populated using the
    // trusted address from :ref:`x-forwarded-for <config_http_conn_man_headers_x-forwarded-for>`:
    //
    // .. code-block:: cpp
    //
    //   ("remote_address", "<trusted address from x-forwarded-for>")
    message RemoteAddress {
      option (udpa.annotations.versioning).previous_message_type =
          "envoy.api.v2.route.RateLimit.Action.RemoteAddress";
    }

    // The following descriptor entry is appended to the descriptor:
    //
    // .. code-block:: cpp
    //
    //   ("generic_key", "<descriptor_value>")
    message GenericKey {
      option (udpa.annotations.versioning).previous_message_type =
          "envoy.api.v2.route.RateLimit.Action.GenericKey";

      // The value to use in the descriptor entry.
      string descriptor_value = 1 [(validate.rules).string = {min_len: 1}];

      // An optional key to use in the descriptor entry. If not set it defaults
      // to 'generic_key' as the descriptor key.
      string descriptor_key = 2;
    }

    // The following descriptor entry is appended to the descriptor:
    //
    // .. code-block:: cpp
    //
    //   ("header_match", "<descriptor_value>")
    message HeaderValueMatch {
      option (udpa.annotations.versioning).previous_message_type =
          "envoy.api.v2.route.RateLimit.Action.HeaderValueMatch";

      // The key to use in the descriptor entry. Defaults to `header_match`.
      string descriptor_key = 4;

      // The value to use in the descriptor entry.
      string descriptor_value = 1 [(validate.rules).string = {min_len: 1}];

      // If set to true, the action will append a descriptor entry when the
      // request matches the headers. If set to false, the action will append a
      // descriptor entry when the request does not match the headers. The
      // default value is true.
      google.protobuf.BoolValue expect_match = 2;

      // Specifies a set of headers that the rate limit action should match
      // on. The action will check the request’s headers against all the
      // specified headers in the config. A match will happen if all the
      // headers in the config are present in the request with the same values
      // (or based on presence if the value field is not in the config).
      repeated HeaderMatcher headers = 3 [(validate.rules).repeated = {min_items: 1}];
    }

    // The following descriptor entry is appended when the
    // :ref:`dynamic metadata <well_known_dynamic_metadata>` contains a key value:
    //
    // .. code-block:: cpp
    //
    //   ("<descriptor_key>", "<value_queried_from_dynamic_metadata>")
    //
    // .. attention::
    //   This action has been deprecated in favor of the :ref:`metadata <envoy_v3_api_msg_config.route.v3.RateLimit.Action.MetaData>` action
    message DynamicMetaData {
      // The key to use in the descriptor entry.
      string descriptor_key = 1 [(validate.rules).string = {min_len: 1}];

      // Metadata struct that defines the key and path to retrieve the string value. A match will
      // only happen if the value in the dynamic metadata is of type string.
      type.metadata.v3.MetadataKey metadata_key = 2 [(validate.rules).message = {required: true}];

      // An optional value to use if *metadata_key* is empty. If not set and
      // no value is present under the metadata_key then no descriptor is generated.
      string default_value = 3;
    }

    // The following descriptor entry is appended when the metadata contains a key value:
    //
    // .. code-block:: cpp
    //
    //   ("<descriptor_key>", "<value_queried_from_metadata>")
    message MetaData {
      enum Source {
        // Query :ref:`dynamic metadata <well_known_dynamic_metadata>`
        DYNAMIC = 0;

        // Query :ref:`route entry metadata <envoy_v3_api_field_config.route.v3.Route.metadata>`
        ROUTE_ENTRY = 1;
      }

      // The key to use in the descriptor entry.
      string descriptor_key = 1 [(validate.rules).string = {min_len: 1}];

      // Metadata struct that defines the key and path to retrieve the string value. A match will
      // only happen if the value in the metadata is of type string.
      type.metadata.v3.MetadataKey metadata_key = 2 [(validate.rules).message = {required: true}];

      // An optional value to use if *metadata_key* is empty. If not set and
      // no value is present under the metadata_key then no descriptor is generated.
      string default_value = 3;

      // Source of metadata
      Source source = 4 [(validate.rules).enum = {defined_only: true}];
    }

    oneof action_specifier {
      option (validate.required) = true;

      // Rate limit on source cluster.
      SourceCluster source_cluster = 1;

      // Rate limit on destination cluster.
      DestinationCluster destination_cluster = 2;

      // Rate limit on request headers.
      RequestHeaders request_headers = 3;

      // Rate limit on remote address.
      RemoteAddress remote_address = 4;

      // Rate limit on a generic key.
      GenericKey generic_key = 5;

      // Rate limit on the existence of request headers.
      HeaderValueMatch header_value_match = 6;

      // Rate limit on dynamic metadata.
      //
      // .. attention::
      //   This field has been deprecated in favor of the :ref:`metadata <envoy_v3_api_field_config.route.v3.RateLimit.Action.metadata>` field
      DynamicMetaData dynamic_metadata = 7 [
        deprecated = true,
        (envoy.annotations.deprecated_at_minor_version) = "3.0",
        (envoy.annotations.disallowed_by_default) = true
      ];

      // Rate limit on metadata.
      MetaData metadata = 8;

      // Rate limit descriptor extension. See the rate limit descriptor extensions documentation.
      // [#extension-category: envoy.rate_limit_descriptors]
      core.v3.TypedExtensionConfig extension = 9;
    }
  }

  message Override {
    // Fetches the override from the dynamic metadata.
    message DynamicMetadata {
      // Metadata struct that defines the key and path to retrieve the struct value.
      // The value must be a struct containing an integer "requests_per_unit" property
      // and a "unit" property with a value parseable to :ref:`RateLimitUnit
      // enum <envoy_v3_api_enum_type.v3.RateLimitUnit>`
      type.metadata.v3.MetadataKey metadata_key = 1 [(validate.rules).message = {required: true}];
    }

    oneof override_specifier {
      option (validate.required) = true;

      // Limit override from dynamic metadata.
      DynamicMetadata dynamic_metadata = 1;
    }
  }

  // Refers to the stage set in the filter. The rate limit configuration only
  // applies to filters with the same stage number. The default stage number is
  // 0.
  //
  // .. note::
  //
  //   The filter supports a range of 0 - 10 inclusively for stage numbers.
  google.protobuf.UInt32Value stage = 1 [(validate.rules).uint32 = {lte: 10}];

  // The key to be set in runtime to disable this rate limit configuration.
  string disable_key = 2;

  // A list of actions that are to be applied for this rate limit configuration.
  // Order matters as the actions are processed sequentially and the descriptor
  // is composed by appending descriptor entries in that sequence. If an action
  // cannot append a descriptor entry, no descriptor is generated for the
  // configuration. See :ref:`composing actions
  // <config_http_filters_rate_limit_composing_actions>` for additional documentation.
  repeated Action actions = 3 [(validate.rules).repeated = {min_items: 1}];

  // An optional limit override to be appended to the descriptor produced by this
  // rate limit configuration. If the override value is invalid or cannot be resolved
  // from metadata, no override is provided. See :ref:`rate limit override
  // <config_http_filters_rate_limit_rate_limit_override>` for more information.
  Override limit = 4;
}

// .. attention::
//
//   Internally, Envoy always uses the HTTP/2 *:authority* header to represent the HTTP/1 *Host*
//   header. Thus, if attempting to match on *Host*, match on *:authority* instead.
//
// .. attention::
//
//   To route on HTTP method, use the special HTTP/2 *:method* header. This works for both
//   HTTP/1 and HTTP/2 as Envoy normalizes headers. E.g.,
//
//   .. code-block:: json
//
//     {
//       "name": ":method",
//       "exact_match": "POST"
//     }
//
// .. attention::
//   In the absence of any header match specifier, match will default to :ref:`present_match
//   <envoy_v3_api_field_config.route.v3.HeaderMatcher.present_match>`. i.e, a request that has the :ref:`name
//   <envoy_v3_api_field_config.route.v3.HeaderMatcher.name>` header will match, regardless of the header's
//   value.
//
//  [#next-major-version: HeaderMatcher should be refactored to use StringMatcher.]
// [#next-free-field: 14]
message HeaderMatcher {
  option (udpa.annotations.versioning).previous_message_type = "envoy.api.v2.route.HeaderMatcher";

  reserved 2, 3, 5;

  reserved "regex_match";

  // Specifies the name of the header in the request.
  string name = 1
      [(validate.rules).string = {min_len: 1 well_known_regex: HTTP_HEADER_NAME strict: false}];

  // Specifies how the header match will be performed to route the request.
  oneof header_match_specifier {
    // If specified, header match will be performed based on the value of the header.
    // This field is deprecated. Please use :ref:`string_match <envoy_v3_api_field_config.route.v3.HeaderMatcher.string_match>`.
    string exact_match = 4
        [deprecated = true, (envoy.annotations.deprecated_at_minor_version) = "3.0"];

    // If specified, this regex string is a regular expression rule which implies the entire request
    // header value must match the regex. The rule will not match if only a subsequence of the
    // request header value matches the regex.
    // This field is deprecated. Please use :ref:`string_match <envoy_v3_api_field_config.route.v3.HeaderMatcher.string_match>`.
    type.matcher.v3.RegexMatcher safe_regex_match = 11
        [deprecated = true, (envoy.annotations.deprecated_at_minor_version) = "3.0"];

    // If specified, header match will be performed based on range.
    // The rule will match if the request header value is within this range.
    // The entire request header value must represent an integer in base 10 notation: consisting of
    // an optional plus or minus sign followed by a sequence of digits. The rule will not match if
    // the header value does not represent an integer. Match will fail for empty values, floating
    // point numbers or if only a subsequence of the header value is an integer.
    //
    // Examples:
    //
    // * For range [-10,0), route will match for header value -1, but not for 0, "somestring", 10.9,
    //   "-1somestring"
    type.v3.Int64Range range_match = 6;

    // If specified as true, header match will be performed based on whether the header is in the
    // request. If specified as false, header match will be performed based on whether the header is absent.
    bool present_match = 7;

    // If specified, header match will be performed based on the prefix of the header value.
    // Note: empty prefix is not allowed, please use present_match instead.
    // This field is deprecated. Please use :ref:`string_match <envoy_v3_api_field_config.route.v3.HeaderMatcher.string_match>`.
    //
    // Examples:
    //
    // * The prefix *abcd* matches the value *abcdxyz*, but not for *abcxyz*.
    string prefix_match = 9 [
      deprecated = true,
      (validate.rules).string = {min_len: 1},
      (envoy.annotations.deprecated_at_minor_version) = "3.0"
    ];

    // If specified, header match will be performed based on the suffix of the header value.
    // Note: empty suffix is not allowed, please use present_match instead.
    // This field is deprecated. Please use :ref:`string_match <envoy_v3_api_field_config.route.v3.HeaderMatcher.string_match>`.
    //
    // Examples:
    //
    // * The suffix *abcd* matches the value *xyzabcd*, but not for *xyzbcd*.
    string suffix_match = 10 [
      deprecated = true,
      (validate.rules).string = {min_len: 1},
      (envoy.annotations.deprecated_at_minor_version) = "3.0"
    ];

    // If specified, header match will be performed based on whether the header value contains
    // the given value or not.
    // Note: empty contains match is not allowed, please use present_match instead.
    // This field is deprecated. Please use :ref:`string_match <envoy_v3_api_field_config.route.v3.HeaderMatcher.string_match>`.
    //
    // Examples:
    //
    // * The value *abcd* matches the value *xyzabcdpqr*, but not for *xyzbcdpqr*.
    string contains_match = 12 [
      deprecated = true,
      (validate.rules).string = {min_len: 1},
      (envoy.annotations.deprecated_at_minor_version) = "3.0"
    ];

    // If specified, header match will be performed based on the string match of the header value.
    type.matcher.v3.StringMatcher string_match = 13;
  }

  // If specified, the match result will be inverted before checking. Defaults to false.
  //
  // Examples:
  //
  // * The regex ``\d{3}`` does not match the value *1234*, so it will match when inverted.
  // * The range [-10,0) will match the value -1, so it will not match when inverted.
  bool invert_match = 8;
}

// Query parameter matching treats the query string of a request's :path header
// as an ampersand-separated list of keys and/or key=value elements.
// [#next-free-field: 7]
message QueryParameterMatcher {
  option (udpa.annotations.versioning).previous_message_type =
      "envoy.api.v2.route.QueryParameterMatcher";

  reserved 3, 4;

  reserved "value", "regex";

  // Specifies the name of a key that must be present in the requested
  // *path*'s query string.
  string name = 1 [(validate.rules).string = {min_len: 1 max_bytes: 1024}];

  oneof query_parameter_match_specifier {
    // Specifies whether a query parameter value should match against a string.
    type.matcher.v3.StringMatcher string_match = 5 [(validate.rules).message = {required: true}];

    // Specifies whether a query parameter should be present.
    bool present_match = 6;
  }
}

// HTTP Internal Redirect :ref:`architecture overview <arch_overview_internal_redirects>`.
message InternalRedirectPolicy {
  // An internal redirect is not handled, unless the number of previous internal redirects that a
  // downstream request has encountered is lower than this value.
  // In the case where a downstream request is bounced among multiple routes by internal redirect,
  // the first route that hits this threshold, or does not set :ref:`internal_redirect_policy
  // <envoy_v3_api_field_config.route.v3.RouteAction.internal_redirect_policy>`
  // will pass the redirect back to downstream.
  //
  // If not specified, at most one redirect will be followed.
  google.protobuf.UInt32Value max_internal_redirects = 1;

  // Defines what upstream response codes are allowed to trigger internal redirect. If unspecified,
  // only 302 will be treated as internal redirect.
  // Only 301, 302, 303, 307 and 308 are valid values. Any other codes will be ignored.
  repeated uint32 redirect_response_codes = 2 [(validate.rules).repeated = {max_items: 5}];

  // Specifies a list of predicates that are queried when an upstream response is deemed
  // to trigger an internal redirect by all other criteria. Any predicate in the list can reject
  // the redirect, causing the response to be proxied to downstream.
  // [#extension-category: envoy.internal_redirect_predicates]
  repeated core.v3.TypedExtensionConfig predicates = 3;

  // Allow internal redirect to follow a target URI with a different scheme than the value of
  // x-forwarded-proto. The default is false.
  bool allow_cross_scheme_redirect = 4;
}

// A simple wrapper for an HTTP filter config. This is intended to be used as a wrapper for the
// map value in
// :ref:`VirtualHost.typed_per_filter_config<envoy_v3_api_field_config.route.v3.VirtualHost.typed_per_filter_config>`,
// :ref:`Route.typed_per_filter_config<envoy_v3_api_field_config.route.v3.Route.typed_per_filter_config>`,
// or :ref:`WeightedCluster.ClusterWeight.typed_per_filter_config<envoy_v3_api_field_config.route.v3.WeightedCluster.ClusterWeight.typed_per_filter_config>`
// to add additional flags to the filter.
// [#not-implemented-hide:]
message FilterConfig {
  // The filter config.
  google.protobuf.Any config = 1;

  // If true, the filter is optional, meaning that if the client does
  // not support the specified filter, it may ignore the map entry rather
  // than rejecting the config.
  bool is_optional = 2;
}<|MERGE_RESOLUTION|>--- conflicted
+++ resolved
@@ -453,7 +453,6 @@
   }
 }
 
-<<<<<<< HEAD
 // Configuration for a cluster specifier plugin.
 message ClusterSpecifierPlugin {
   // The name of the plugin and its opaque configuration.
@@ -468,10 +467,7 @@
   bool is_optional = 2;
 }
 
-// [#next-free-field: 14]
-=======
 // [#next-free-field: 15]
->>>>>>> 9758c453
 message RouteMatch {
   option (udpa.annotations.versioning).previous_message_type = "envoy.api.v2.route.RouteMatch";
 

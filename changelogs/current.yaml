date: Pending

behavior_changes:
# *Changes that are expected to cause an incompatibility if applicable; deployment changes are likely required*
- area: build
  change: |
    Moved the subset, ring_hash, and maglev LB code into extensions. If you use these load balancers and override
    extensions_build_config.bzl you will need to include them explicitly.
- area: build
  change: |
    Moved xDS code extensions. If you use the xDS and override extensions_build_config.bzl you will
    need to include the new config_subscriptions explicitly.
- area: http
  change: |
    When ``append_x_forwarded_host`` is enabled for a given route action it is now only appended iff it is different from the last
    value in the list. This resolves issues where a retry caused the same value to be appended multiple times. This
    behavioral change can be temporarily reverted by setting runtime guard ``envoy_reloadable_features_append_xfh_idempotent`` to false.
- area: ext_proc
  change: |
    The proto field :ref:`value <envoy_v3_api_field_config.core.v3.HeaderValue.value>` type is string.
    This make it unable to support enconding non-utf8 characters in the HeaderValue message.
    To support sending header value with non-utf8 characters, a new proto field is added in the HeaderValue message:
    :ref:`value_bytes <envoy_v3_api_field_config.core.v3.HeaderValue.value_bytes>`.
    The header values are now encoded in this ``value_bytes`` field when Envoy ext_proc filter sending
    and receiving messages from the ext_proc server. This behavioral change can be temporarily
    reverted by setting the runtime guard ``envoy_reloadable_features_send_header_value_in_bytes`` to false.
- area: ext_proc
  change: |
    Apply header mutation rules from the ext_proc config to the ImmediateResponse. This behavior change can be temporarily
    reverted by setting the runtime guard ``envoy_reloadable_features_immediate_response_use_filter_mutation_rule`` to false.

minor_behavior_changes:
# *Changes that may cause incompatibilities for some users, but should not for most*
- area: connection pool
  change: |
    Increase granularity mapping connection pool failures to specific stream failure reasons to make it more transparent why
    the stream is reset when a connection pool's connection fails.
- area: custom response
  change: |
    The filter now traverses matchers from most specific to least specific per filter config till a match is found for the response.
- area: http1
  change: |
    Allowing mixed case schemes in absolute urls (e.g. HtTp://www.google.com). Mixed case schemes will be normalized to
    the lower cased equivalents before being forwarded upstream. This behavior can be reverted by setting runtime flag
    ``envoy.reloadable_features.allow_absolute_url_with_mixed_scheme`` to false.
- area: http1
  change: |
    The HTTP1 server-side codec no longer considers encoding 1xx headers as
    starting the response. This allows the codec to raise protocol errors,
    sending detailed local replies instead of just closing the connection. This
    behavior can be reverted by setting runtime flag
    ``envoy.reloadable_features.http1_allow_codec_error_response_after_1xx_headers``
    to false.
- area: dns
  change: |
    Changing the DNS cache to use host:port as the cache key rather than host. This allows a
    downstream DFP filter to serve both secure and insecure clusters. This behavioral change
    can be reverted by setting runtime flag ``envoy.reloadable_features.dfp_mixed_scheme`` to false.
- area: uhv
  change: |
    Preserve case of %-encoded triplets in the default header validator. This behavior can be reverted by setting runtime flag
    ``envoy.reloadable_features.uhv_preserve_url_encoded_case`` to false, in which case %-encoded triplets are normalized
    to uppercase characters. This setting is only applicable when the Unversal Header Validator is enabled and has no effect otherwise.
- area: uhv
  change: |
    Allow malformed URL encoded triplets in the default header validator. This behavior can be reverted by setting runtime flag
    ``envoy.reloadable_features.uhv_allow_malformed_url_encoding`` to false, in which case requests with malformed URL encoded triplets
    in path are rejected. This setting is only applicable when the Unversal Header Validator is enabled and has no effect otherwise.
- area: ext_proc
  change: |
    When :ref:`clear_route_cache <envoy_v3_api_field_service.ext_proc.v3.CommonResponse.clear_route_cache>` is set, ext_proc will check
    for header mutations beforce clearing the route cache. Failures due to this check will be counted under the
    clear_route_cache_ignored stat.
- area: aws
  change: |
    Added support for fetching credentials from the AWS credentials file, which only happens if credentials cannot be fetched
    from environment variables. This behavioral change can be reverted by setting runtime guard
    ``envoy.reloadable_features.enable_aws_credentials_file`` to ``false``.
- area: http cookies
  change: |
    Changed internal format of http cookie to protobuf and added expiry timestamp. Processing expired cookie
    results in selection of a new upstream host and sending a new cookie to the client. Previous format of
    the cookie is still accepted, but is planned to be obsoleted in the future.
    This behavior change can be reverted by setting
    ``envoy.reloadable_features.stateful_session_encode_ttl_in_cookie`` to ``false``.
- area: overload manager
  change: |
    Changed behavior of the overload manager to error on unknown overload
    manager actions. Prior it would silently fail.  This change can be reverted
    temporarily by setting the runtime guard
    ``envoy.reloadable_features.overload_manager_error_unknown_action`` to
    false.
- area: router
  change: |
    Added check for existing metadata before setting metadata due to 'auto_sni', 'auto_san_validation', or
    'override_auto_sni_header' to prevent triggering ENVOY_BUG when an earlier filter has set the metadata.
- area: resource_monitors
  change: |
    Changed behavior of the fixed heap monitor to count unused mapped pages as
    free memory. This change can be reverted temporarily by setting the runtime guard
    ``envoy.reloadable_features.count_unused_mapped_pages_as_free`` to false.
- area: ext_proc
  change: |
    Filter metadata containing ext proc stats has been moved from ext-proc-logging-info to a namespace corresponding
    to the name of the ext_proc filter.
- area: stats
  change: |
    Added new type of gauge with type hidden. These stats are hidden from admin/stats-sinks but can shown with a
    query-parameter of ``/stats?hidden=include`` or ``/stats?hidden=showonly``.
- area: eds
  change: |
    Added the ability to specify mulitple addresses for a host in an EDS cluster. Connections to the host with more than one
    address will be established using the Happy Eyeballs algorithm.
- area: upstream
  change: |
    Changed behavior of the unpausing connect with 2xx status codes. This change can be reverted temporarily by
    setting the runtime guard ``envoy.reloadable_features.upstream_allow_connect_with_2xx`` to false.

bug_fixes:
# *Changes expected to improve the state of the world and are unlikely to have negative effects*
- area: oauth2
  change: |
    The Max-Age attribute of Set-Cookie HTTP response header was being assigned a value representing Seconds Since
    the Epoch, causing cookies to expire in ~53 years. This was fixed an now it is being assinged a value representing
    the number of seconds until the cookie expires.
    This behavioral change can be temporarily reverted by setting runtime guard
    ``envoy.reloadable_features.oauth_use_standard_max_age_value`` to false.
- area: tls
  change: |
    Fix build FIPS compliance when using both FIPS mode and Wasm extensions (``--define boringssl=fips`` and ``--define wasm=v8``).
- area: ext_authz
  change: |
    Fix a bug where the ext_authz filter will ignore the request body when the
    :ref:`pack_as_bytes <envoy_v3_api_field_extensions.filters.http.ext_authz.v3.BufferSettings.pack_as_bytes>` is set to true and
    HTTP authorization service is configured.
- area: router
  change: |
    Fixed the bug that updating :ref:`scope_key_builder
    <envoy_v3_api_field_extensions.filters.network.http_connection_manager.v3.ScopedRoutes.scope_key_builder>`
    of SRDS config doesn't work and multiple HCM share the same ``scope_key_builder``.
- area: http
  change: |
    The :ref:`is_optional
    <envoy_v3_api_field_extensions.filters.network.http_connection_manager.v3.HttpFilter.is_optional>`
    field of HTTP filter can only be used for configuration loading of
    :ref:`HTTP filter <envoy_v3_api_msg_extensions.filters.network.http_connection_manager.v3.HttpFilter>`
    and will be ignored for loading of route or virtual host level filter config. This behavioral change
    can be temporarily reverted by setting runtime guard
    ``envoy.reloadable_features.ignore_optional_option_from_hcm_for_route_config`` to false.
    You can also use
    :ref:`route/virtual host optional flag <envoy_v3_api_field_config.route.v3.FilterConfig.is_optional>`
    as a replacement of the feature.
- area: logging
  change: |
    Do not display GRPC_STATUS_NUMBER for non gRPC requests.
    This behavioral change can be temporarily reverted by setting runtime guard
    ``envoy.reloadable_features.validate_grpc_header_before_log_grpc_status`` to false.
- area: boringssl
  change: |
    Fixed the crash that occurs when contrib is compiled with ``boringssl=fips`` defined.
- area: oauth2
  change: |
    The httpOnly attribute for Set-Cookie for tokens in HTTP response header was missing,
    causing tokens to be accessible from the JavaScript making the apps vulnerable.
    This was fixed now by marking the cookie as httpOnly.
    This behavioral change can be temporarily reverted by setting runtime guard
    ``envoy.reloadable_features.oauth_make_token_cookie_httponly`` to false.
- area: dependency
  change: |
    update Wasmtime and related deps -> 9.0.3 to resolve
    `CVE-2023-30624 <https://nvd.nist.gov/vuln/detail/CVE-2023-30624>`_.
- area: dependency
  change: |
    update C-ares -> 1.91.1 to resolve:

    - `CVE-2023-31130 <https://nvd.nist.gov/vuln/detail/CVE-2023-31130>`_.
    - `CVE-2023-31147 <https://nvd.nist.gov/vuln/detail/CVE-2023-31147>`_.
    - `CVE-2023-31124 <https://nvd.nist.gov/vuln/detail/CVE-2023-31124>`_.
    - `CVE-2023-32067 <https://nvd.nist.gov/vuln/detail/CVE-2023-32067>`_.
- area: redis_proxy
  change: |
    Fixes a bug where route properties such as key_formatter,
    prefix and remove_prefix do not take effect when configured for :ref:`catch_all_route
    <envoy_v3_api_field_extensions.filters.network.redis_proxy.v3.RedisProxy.PrefixRoutes.catch_all_route>`.
<<<<<<< HEAD
- area: upstream
  change: |
    Fixes a bug where the healthStatus() method of host return incorrect health status
    when the host status is updated by the EDS.
- area: upstream
  change: |
    Fixes a bug where the healthStatus() method of host return unmatched health status
    with the coarseHealth() method.
=======
- area: original_dst
  change: |
    Fixes an issue with the ORIGINAL_DST cluster cleanup timer lifetime, which
    can occur if the cluster is removed while the timer is armed.
>>>>>>> b64e1f6d

removed_config_or_runtime:
# *Normally occurs at the end of the* :ref:`deprecation period <deprecated>`
- area: http
  change: |
    removed runtime key ``envoy.reloadable_features.closer_shadow_behavior`` and legacy code paths.
- area: http
  change: |
    removed runtime key ``envoy.reloadable_features.allow_upstream_filters`` and legacy code paths.
- area: quic
  change: |
    removed runtime key ``envoy.reloadable_features.quic_defer_send_in_response_to_packet`` and legacy code paths.
- area: upstream
  change: |
    removed runtime key ``envoy.reloadable_features.fix_hash_key`` and legacy code paths.
- area: logging
  change: |
    removed runtime key ``envoy.reloadable_features.correct_remote_address`` and legacy code paths.
- area: http
  change: |
    removed runtime key ``envoy.reloadable_features.http_response_half_close`` and legacy code paths.
- area: udp
  change: |
    removed runtime key ``envoy.reloadable_features.udp_proxy_connect`` and legacy code paths.
- area: header_formatters
  change: |
    removed runtime key ``envoy.reloadable_features.unified_header_formatter`` and legacy code paths.
- area: tls
  change: |
    remove runtime key ``envoy.reloadable_features.tls_async_cert_validation`` and legacy code paths.
- area: config
  change: |
    removed runtime key ``envoy.reloadable_features.delta_xds_subscription_state_tracking_fix`` and legacy code paths.
- area: http
  change: |
    removed runtime key ``envoy.reloadable_features.http_strip_fragment_from_path_unsafe_if_disabled`` and legacy code paths.

new_features:
- area: access_log
  change: |
    added %ACCESS_LOG_TYPE% substitution string, to help distinguishing between access log records and when they are being
    recorded. Please refer to the access log configuration documentation for more information.
- area: access_log
  change: |
    added :ref:`CEL <envoy_v3_api_msg_extensions.formatter.cel.v3.Cel>` access log formatter to print CEL expression.
- area: access_log
  change: |
    (QUIC only) Added support for %BYTES_RETRANSMITTED% and %PACKETS_RETRANSMITTED%.
- area: dynamic_forward_proxy
  change: |
    added :ref:`sub_clusters_config
    <envoy_v3_api_field_extensions.clusters.dynamic_forward_proxy.v3.ClusterConfig.sub_clusters_config>` to enable
    independent sub cluster for each host:port, with STRICT_DNS cluster type.
- area: http
  change: |
    added Runtime feature ``envoy.reloadable_features.max_request_headers_size_kb`` to override the default value of
    :ref:`max request headers size
    <envoy_v3_api_field_extensions.filters.network.http_connection_manager.v3.HttpConnectionManager.max_request_headers_kb>`.
- area: http
  change: |
    added support for CONNECT-UDP (RFC 9298). Can be disabled by setting runtime feature
    ``envoy.reloadable_features.enable_connect_udp_support`` to false.
- area: listeners
  change: |
    added :ref:`max_connections_to_accept_per_socket_event
    <envoy_v3_api_field_config.listener.v3.Listener.max_connections_to_accept_per_socket_event>`
    that sets the maximum number of new connections to be accepted per socket
    event on a listener. If there are more connections to be accepted beyond
    the maximum, the remaining connections would be processed in later
    dispatcher loop iterations. Added listener histogram
    ``connections_accepted_per_socket_event`` to allow users to empirically
    determine an appropriate configuration for their deployment.
- area: load shed point
  change: |
    added load shed point ``envoy.load_shed_points.http_connection_manager_decode_headers`` that rejects new http streams
    by sending a local reply.
- area: load shed point
  change: |
    added load shed point ``envoy.load_shed_points.http1_server_abort_dispatch`` that rejects HTTP1 server processing of requests.
- area: load shed point
  change: |
    added load shed point ``envoy.load_shed_points.http2_server_go_away_on_dispatch`` that sends
    ``GOAWAY`` for HTTP2 server processing of requests.  When a ``GOAWAY`` frame is submitted by
    this the counter ``http2.goaway_sent`` will be incremented.
- area: matchers
  change: |
    Added :ref:`RuntimeFraction <envoy_v3_api_msg_extensions.matching.input_matchers.runtime_fraction.v3.RuntimeFraction>` input
    matcher. It allows matching hash of the input on a runtime key.
- area: stat_sinks
  change: |
    Added ``envoy.stat_sinks.open_telemetry`` stats_sink, that supports flushing metrics by the OTLP protocol,
    for supported Open Telemetry collectors.
- area: redis_proxy
  change: |
    added new configuration field :ref:`key_formatter
    <envoy_v3_api_field_extensions.filters.network.redis_proxy.v3.RedisProxy.PrefixRoutes.Route.key_formatter>` to format redis key.
    The field supports using %KEY% as a formatter command for substituting the redis key as part of the substitution formatter expression.
- area: stats
  change: |
    added config :ref:`enable_deferred_creation_stats
    <envoy_v3_api_field_config.bootstrap.v3.Bootstrap.DeferredStatOptions.enable_deferred_creation_stats>`.
    When set to true, enables deferred instantiation on supported stats structures.
- area: ratelimit
  change: |
    added new configuration field :ref:`domain
    <envoy_v3_api_field_extensions.filters.http.ratelimit.v3.RateLimitPerRoute.domain>` to allow for setting rate limit domains on a
    per-route basis.
- area: tls_inspector
  change: |
    added histogram ``bytes_processed`` which records the number of bytes of
    the tls_inspector processed while analyzing for tls usage. In cases where
    the connection uses tls this records the tls client hello size. In cases
    where the connection doesn't use tls this records the amount of bytes the
    tls_inspector processed until it realized the connection was not using tls.
- area: tls_inspector
  change: |
    added new configuration field :ref:`initial_read_buffer_size
    <envoy_v3_api_field_extensions.filters.listener.tls_inspector.v3.TlsInspector.initial_read_buffer_size>`
    to allow users to tune the buffer size requested by the filter. If
    configured, and the filter needs additional bytes, the filter will double
    the number of bytes requested up to the default 64KiB maximum.
- area: access_log
  change: |
    added access log filter :ref:`log_type_filter <envoy_v3_api_field_config.accesslog.v3.AccessLogFilter.log_type_filter>`
    to filter access log records based on the type of the record.
- area: ext_proc
  change: |
    added new configuration field
    :ref:`disable_clear_route_cache <envoy_v3_api_field_extensions.filters.http.ext_proc.v3.ExternalProcessor.disable_clear_route_cache>`
    to force the ext_proc filter from clearing the route cache. Failures to clear from setting this field will be counted under the
    clear_route_cache_disabled stat.
- area: ext_proc
  change: |
    added new configuration field
    :ref:`allow_mode_override <envoy_v3_api_field_extensions.filters.http.ext_proc.v3.ExternalProcessor.allow_mode_override>`
    If set to true, the filter config
    :ref:`processing_mode <envoy_v3_api_field_extensions.filters.http.ext_proc.v3.ExternalProcessor.processing_mode>`
    can be overridden by the
    :ref:`mode_override <envoy_v3_api_field_service.ext_proc.v3.ProcessingResponse.mode_override>`
    in the response message from the external processing server.
    If not set, the ``mode_override`` API in the response message will be ignored.
- area: ext_proc
  change: |
    :ref:`forward_rules <envoy_v3_api_field_extensions.filters.http.ext_proc.v3.ExternalProcessor.forward_rules>`
    to only allow headers matchinging the forward rules to be forwarded to the external processing server.
- area: redis_proxy
  change: |
    added new field :ref:`connection_rate_limit
    <envoy_v3_api_field_extensions.filters.network.redis_proxy.v3.RedisProxy.ConnPoolSettings.connection_rate_limit>`
    to limit reconnection rate to redis server to avoid reconnection storm.
- area: match_delegate
  change: |
    added :ref:`per route configuration
    <envoy_v3_api_msg_extensions.common.matching.v3.ExtensionWithMatcherPerRoute>` to the
    :ref:`ExtensionWithMatcher
    <envoy_v3_api_msg_extensions.common.matching.v3.ExtensionWithMatcher>` filter.
    Which allows the associated matcher to be defined on a per route basis.
- area: match_delegate
  change: |
    If no matcher is set the :ref:`ExtensionWithMatcher
    <envoy_v3_api_msg_extensions.common.matching.v3.ExtensionWithMatcher>` filter is now set to skip rather than erroring out.
- area: access_log
  change: |
    added additional HCM access log option :ref:`flush_log_on_tunnel_successfully_established
    <envoy_v3_api_field_extensions.filters.network.http_connection_manager.v3.HttpConnectionManager.HcmAccessLogOptions.flush_log_on_tunnel_successfully_established>`.
    Enabling this option will write a log to all access loggers when HTTP tunnels (e.g. Websocket and CONNECT)
    are successfully established.
- area: admin
  change: |
    Adds a new admin stats html bucket-mode ``detailed`` to generate all recorded buckets and summary percentiles.
- area: http
  change: |
    Add support to the route/virtual host level
    :ref:`is_optional <envoy_v3_api_field_config.route.v3.FilterConfig.is_optional>` field.
    A route/virtual host level per filter config can be marked as optional, which means that if
    the filter fails to load, the configuration will no be rejected.
- area: upstream
  change: |
    Added :ref:`cluster provided extension
    <envoy_v3_api_msg_extensions.load_balancing_policies.cluster_provided.v3.ClusterProvided>`
    to suppport the :ref:`load balancer policy <envoy_v3_api_field_config.cluster.v3.Cluster.load_balancing_policy>`.
- area: fault
  change: |
    added new field ``envoy.extensions.filters.http.fault.v3.HTTPFault.filter_metadata`` to aid in logging.
    Metadata will be stored in StreamInfo dynamic metadata under a namespace corresponding to the name of the fault filter.
- area: load_balancing
  change: |
    added new option
    :ref:`weighted_priority_health <envoy_v3_api_field_config.endpoint.v3.ClusterLoadAssignment.Policy.weighted_priority_health>`
    to compute the health of a :ref:`priority level <arch_overview_load_balancing_priority_levels>` by using
    :ref:`load balancing weight <envoy_v3_api_field_config.endpoint.v3.LbEndpoint.load_balancing_weight>`
    instead of the count of healthy hosts.
- area: application_logs
  change: |
    Added bootstrap option
    :ref:`application_log_format <envoy_v3_api_field_config.bootstrap.v3.Bootstrap.ApplicationLogConfig.LogFormat.json_format>`
    to enable setting application log format as JSON structure.
- area: application_logs
  change: |
    Added bootstrap option
    :ref:`application_log_format <envoy_v3_api_field_config.bootstrap.v3.Bootstrap.ApplicationLogConfig.LogFormat.text_format>`
    to enable setting application log text format from config.
- area: ext_proc
  change: |
    added new field ``filter_metadata <envoy_v3_api_field_extensions.filters.http.ext_proc.v3.ExtProc.filter_metadata`` to aid in logging.
    Metadata will be stored in StreamInfo filter metadata under a namespace corresponding to the name of the ext proc filter.
- area: matching
  change: |
    added CEL(Common Expression Language) matcher support :ref:`CEL data input <extension_envoy.matching.inputs.cel_data_input>`
    and :ref:`CEL input matcher <extension_envoy.matching.matchers.cel_matcher>`.
- area: tls
  change: |
    Added support for hot-reloading CRL file when the file changes on disk.
    This works with dynamic secrets when
    :ref:`CertificateValidationContext <envoy_v3_api_msg_extensions.transport_sockets.tls.v3.CertificateValidationContext>`
    is delivered via SDS.
- area: http
  change: |
    added support for configuring additional :ref:`cookie attributes <envoy_v3_api_msg_config.route.v3.RouteAction.HashPolicy.cookie>`.
- area: http
  change: |
    Added support for the route/virtual host level
    :ref:`disabled <envoy_v3_api_field_config.route.v3.FilterConfig.disabled>` field.
    A route/virtual host level per filter config can be marked as disabled, which means that
    the filter will be disabled in a specific route/virtual host.
- area: health_check
  change: |
    added host related information :ref:`metadata <envoy_v3_api_field_data.core.v3.HealthCheckEvent.metadata>` and
    :ref:`locality <envoy_v3_api_field_data.core.v3.HealthCheckEvent.locality>` to
    the :ref:`health check event <envoy_v3_api_msg_data.core.v3.HealthCheckEvent>` definition.
- area: zookeeper
  change: |
    Added the "addWatch" opcode support to the ZooKeeper proxy filter.
- area: config
  change: |
    added a statistic :ref:`warming_state <config_cluster_stats>` to indicate the current warming state of a cluster.
- area: access_log
  change: |
    added bytes snapshotting for upstream and downstream logging that will be reset after every periodic log. Downstream
    periodic loggers should read BytesMeter::bytesAtLastDownstreamPeriodicLog(), and upstream periodic loggers should read
    BytesMeter::bytesAtLastUpstreamPeriodicLog().
- area: lds
  change: |
    pause SRDS when LDS is updated.

deprecated:
- area: access_log
  change: |
    deprecated (1.25.0) :ref:`intermediate_log_entry <envoy_v3_api_field_data.accesslog.v3.AccessLogCommon.intermediate_log_entry>`
    in favour of :ref:`access_log_type <envoy_v3_api_field_data.accesslog.v3.AccessLogCommon.access_log_type>`.
- area: health_check
  change: |
    deprecated the :ref:`HealthCheck event_log_path <envoy_v3_api_field_config.core.v3.HealthCheck.event_log_path>` in favor of
    :ref:`HealthCheck event_logger extension <envoy_v3_api_field_config.core.v3.HealthCheck.event_logger>`.<|MERGE_RESOLUTION|>--- conflicted
+++ resolved
@@ -182,7 +182,6 @@
     Fixes a bug where route properties such as key_formatter,
     prefix and remove_prefix do not take effect when configured for :ref:`catch_all_route
     <envoy_v3_api_field_extensions.filters.network.redis_proxy.v3.RedisProxy.PrefixRoutes.catch_all_route>`.
-<<<<<<< HEAD
 - area: upstream
   change: |
     Fixes a bug where the healthStatus() method of host return incorrect health status
@@ -191,12 +190,10 @@
   change: |
     Fixes a bug where the healthStatus() method of host return unmatched health status
     with the coarseHealth() method.
-=======
 - area: original_dst
   change: |
     Fixes an issue with the ORIGINAL_DST cluster cleanup timer lifetime, which
     can occur if the cluster is removed while the timer is armed.
->>>>>>> b64e1f6d
 
 removed_config_or_runtime:
 # *Normally occurs at the end of the* :ref:`deprecation period <deprecated>`

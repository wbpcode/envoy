date: Pending

behavior_changes:
# *Changes that are expected to cause an incompatibility if applicable; deployment changes are likely required*

minor_behavior_changes:
# *Changes that may cause incompatibilities for some users, but should not for most*
- area: http2
  change: |
    Sets runtime guard ``envoy.reloadable_features.http2_use_oghttp2`` to true by default.
- area: dfp
  change: |
    Setting :ref:`dns_query_timeout
    <envoy_v3_api_field_extensions.common.dynamic_forward_proxy.v3.DnsCacheConfig.dns_query_timeout>`
    to 0 will disable the the Envoy DNS query timeout and use the underlying DNS implementation timeout.
- area: ext_proc
  change: |
    When :ref:`mode_override <envoy_v3_api_field_service.ext_proc.v3.ProcessingResponse.mode_override>`
    headers/trailers modes have the value ``DEFAULT`` (unset), no change will be made to the processing
    mode set in the filter configuration.

bug_fixes:
# *Changes expected to improve the state of the world and are unlikely to have negative effects*
- area: dfp
  change: |
    Fixes a bug when loading a DNS cache entry with an empty authority/host header. This fix can be reverted by setting
    runtime guard ``envoy.reloadable_features.dfp_fail_on_empty_host_header`` to ``false``.
- area: router
  change: |
    Fixed query parameter matcher to properly implement
    :ref:`present_match <envoy_v3_api_field_config.route.v3.QueryParameterMatcher.present_match>`. Previously, the
    matcher would incorrectly handle ``present_match`` configurations by treating them as default present checks. This
    behavior can be temporarily reverted by setting runtime feature
    ``envoy_reloadable_features_enable_new_query_param_present_match_behavior`` to ``false``.
- area: tcp_proxy
  change: |
    Fixes a bug when TCP is tunneled over HTTP and upstream connection closed before response headers received to the stream.
    The fix is to run the retry logic in a different event loop iteration to allow cleanup of the closed connection before retrying.
    This fix can be reverted by setting runtime guard ``envoy.reloadable_features.tcp_proxy_retry_on_different_event_loop`` to ``false``.
- area: oauth2
  change: |
    Fixed OAuth2 credential injector to send scope (if specified) to authorization server when requesting new access
    token using ``client_credentials`` flow.
- area: original_src filter
  change: |
    Set IP_BIND_ADDRESS_NO_PORT socket option in the original_src filter to prevent port exhaustion caused by the
    kernel prematurely reserving ephemeral ports. This behavior change can be reverted by setting runtime guard
    ``envoy.reloadable_features.original_src_fix_port_exhaustion`` to ``false``.

removed_config_or_runtime:
# *Normally occurs at the end of the* :ref:`deprecation period <deprecated>`
- area: http
  change: |
    Removed runtime guard ``envoy.reloadable_features.consistent_header_validation`` and legacy code paths.
- area: http
  change: |
    Removed runtime guard ``envoy.reloadable_features.sanitize_http2_headers_without_nghttp2`` and legacy code paths.
- area: access_log
  change: |
    Removed runtime guard ``envoy.reloadable_features.upstream_remote_address_use_connection`` and legacy code paths.
- area: xds
  change: |
    Removed runtime guard ``envoy.reloadable_features.xdstp_path_avoid_colon_encoding`` and legacy code paths.
- area: thread_local
  change: |
    Removed runtime guard  ``envoy.reloadable_features.allow_slot_destroy_on_worker_threads`` and legacy code paths.
- area: runtime
  change: |
    Removed runtime flag ``envoy.reloadable_features.reject_invalid_yaml`` and legacy code paths.
- area: dns
  change: |
    Removed runtime flag ``envoy.reloadable_features.dns_details`` and legacy code paths.
- area: local_ratelimit
  change: |
    Removed runtime guard ``envoy.reloadable_features.no_timer_based_rate_limit_token_bucket`` and legacy code paths.

new_features:
- area: dfp
  change: |
    The DFP cluster will now use the async lookup path to do DNS resolutions for null hosts. This behavioral change
    can be temporarily reverted by setting runtime guard ``envoy.reloadable_features.dfp_cluster_resolves_hosts``
    to false.
- area: oauth2
  change: |
    Add the option to specify SameSite cookie attribute values for oauth2 supported cookies.
    To specify ``SameSite`` attribute, choose one of the values from ``strict``, ``lax`` or ``none``. If not specified,
    a default value of ``disabled`` will be assigned and there will be no ``SameSite`` value in the cookie attribute. See
    :ref:`apply_on_stream_done <envoy_v3_api_field_extensions.filters.http.oauth2.v3.OAuth2Config.cookie_configs>`
    for more details.
- area: spiffe
  change: |
    Added :ref:`trust_bundles
    <envoy_v3_api_field_extensions.transport_sockets.tls.v3.SPIFFECertValidatorConfig.trust_bundles>`
    to the SPIFFE certificate validator configuration. This field allows specifying a SPIFFE trust
    bundle mapping as a ``DataSource``. If both ``trust_bundles`` and ``trust_domains`` are specified,
    ``trust_bundles`` takes precedence.
- area: resource_monitors
  change: |
    Added support to monitor container CPU utilization in Linux K8s environment using
    :ref:`existing extension <envoy_v3_api_msg_extensions.resource_monitors.cpu_utilization.v3.CpuUtilizationConfig>`.
- area: lua
  change: |
    Added :ref:`virtualClusterName() <config_http_filters_lua_stream_info_virtual_cluster_name>` API to the Stream Info
    Object to get the name of the virtual cluster matched.
- area: tap
  change: |
    Added an UDP extension for tap custom sink.
- area: udp_proxy
  change: |
    Added support for outlier detection in UDP proxy. This change can be temporarily reverted by setting runtime guard
    ``envoy.reloadable_features.enable_udp_proxy_outlier_detection`` to ``false``.
- area: http
  change: |
    Added alpha support for asynchronous load balancing. See
    :ref:`load balancing policies overview <arch_overview_load_balancing_policies>` for more details. Support can
    be temporarily reverted by setting runtime guard ``envoy.reloadable_features.async_host_selection`` to ``false``.
- area: ext_proc
  change: |
    Adding support for a new body mode: ``FULL_DUPLEX_STREAMED`` in the ``ext_proc`` filter
    :ref:`processing_mode <envoy_v3_api_field_extensions.filters.http.ext_proc.v3.ExternalProcessor.processing_mode>`.
- area: proxy_protocol
  change: |
    Added support for injecting custom Type-Length-Value (TLV) entries into the Proxy Protocol v2 header for upstream
    transport sockets. Custom TLVs can be defined both in the endpoint host's typed metadata under the
    ``envoy.transport_sockets.proxy_protocol`` namespace and at the configuration level via the ``ProxyProtocolConfig``'s
    ``added_tlvs`` field. Host-level TLV definitions override config-level entries when the same type is specified, allowing
    default TLVs to be set globally, while enabling further per-endpoint customizations.
- area: formatter
  change: |
    Added ``QUERY_PARAM`` support for substitution formatter. See :ref:`access log formatter <config_access_log_format>`
    for more details.
- area: http
  change: |
    Added :ref:`max_metadata_size <envoy_v3_api_field_config.core.v3.Http2ProtocolOptions.max_metadata_size>` to make
    HTTP/2 metadata limits configurable.
- area: tcp_proxy
  change: |
    Added support for :ref:`backoff_options <envoy_v3_api_field_extensions.filters.network.tcp_proxy.v3.TcpProxy.backoff_options>`
    to configure the backoff strategy for TCP proxy retries.
- area: redis
  change: |
    Added support for multi-key commands on transactions.
- area: dfp
  change: |
    Added a feature to disable DNS refresh on failure by setting :ref:`disable_dns_refresh_on_failure
    <envoy_v3_api_field_extensions.common.dynamic_forward_proxy.v3.DnsCacheConfig.disable_dns_refresh_on_failure>` to
    ``true``. By enabling this feature, the failed hosts will now be treated as a cache miss.
- area: xds
  change: |
    Reporting a locality_stats to LRS server when ``rq_issued > 0``, disable by setting runtime guard
    ``envoy.reloadable_features.report_load_with_rq_issued`` to ``false``.
<<<<<<< HEAD
- area: generic_proxy
  change: |
    Added :ref:`generic proxy log formatter support
    <envoy_v3_api_msg_extensions.filters.network.generic_proxy.v3.GenericProxySubstitutionFormatter>` which could be
    configured at the :ref:`formatters <envoy_v3_api_field_config.core.v3.SubstitutionFormatString.formatters>`
    extension point of logger to support generic proxy specific substitution commands. And all access loggers could be
    used in generic proxy now.
=======
- area: local_rate_limit
  change: |
    Added support for dynamic token buckets in local rate limit filter for http requests.
- area: attributes
  change: |
    Added :ref:`attribute <arch_overview_attributes>` ``upstream.locality`` to obtain upstream locality information.
- area: dynamic_modules
  change: |
    Added the initial support for shared libraries to be loaded by Envoy at runtime. Please refer to the overview documentation for the
    feature :ref:`here <arch_overview_dynamic_modules>`.
>>>>>>> d7e852b0

deprecated:<|MERGE_RESOLUTION|>--- conflicted
+++ resolved
@@ -149,7 +149,6 @@
   change: |
     Reporting a locality_stats to LRS server when ``rq_issued > 0``, disable by setting runtime guard
     ``envoy.reloadable_features.report_load_with_rq_issued`` to ``false``.
-<<<<<<< HEAD
 - area: generic_proxy
   change: |
     Added :ref:`generic proxy log formatter support
@@ -157,7 +156,6 @@
     configured at the :ref:`formatters <envoy_v3_api_field_config.core.v3.SubstitutionFormatString.formatters>`
     extension point of logger to support generic proxy specific substitution commands. And all access loggers could be
     used in generic proxy now.
-=======
 - area: local_rate_limit
   change: |
     Added support for dynamic token buckets in local rate limit filter for http requests.
@@ -168,6 +166,5 @@
   change: |
     Added the initial support for shared libraries to be loaded by Envoy at runtime. Please refer to the overview documentation for the
     feature :ref:`here <arch_overview_dynamic_modules>`.
->>>>>>> d7e852b0
 
 deprecated:
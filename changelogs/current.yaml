date: Pending

behavior_changes:
- area: http
  change: |
    The route refresh will now results in a tracing refresh. The trace sampling decision and decoration
    of new route will be applied to the active span.
    This change can be reverted by setting the runtime guard
    ``envoy.reloadable_features.trace_refresh_after_route_refresh`` to ``false``.
    Note, if :ref:`pack_trace_reason
    <envoy_v3_api_field_extensions.request_id.uuid.v3.UuidRequestIdConfig.pack_trace_reason>` is set
    to ``true`` (it is ``true`` by default), then a request have been marked as traced may cannot be
    unmarked as traced after the tracing refresh.
- area: ext_proc
  change: |
    Reverted https://github.com/envoyproxy/envoy/pull/39740 to re-enable fail_open+FULL_DUPLEX_STREAMED configuraton combination.

minor_behavior_changes:
# *Changes that may cause incompatibilities for some users, but should not for most*
- area: websocket
  change: |
      Allow 4xx and 5xx to go through the filter chain for websocket handshake response check, and the behaviour can be disabled
      by a runtime ``envoy.reloadable_features.websocket_allow_4xx_5xx_through_filter_chain``.
- area: testing
  change: |
    In test code for external extensions, matchers ``Http::HeaderValueOf``, ``HasHeader`` and ``HeaderHasValueRef``
    must be replaced with ``ContainsHeader``.
    Any uses of matcher ``HeaderHasValue(...)`` should be replaced with ``::testing::Pointee(ContainsHeader(...))``.
- area: generic_proxy
  change: |
    Generic proxy codec add the same buffer limit as connection buffer limit, if the buffer limit is
    exceeded, the connection is disconnected. This behavior can be reverted by setting the runtime guard
    ``envoy.reloadable_features.generic_proxy_codec_buffer_limit`` to ``false``.

bug_fixes:
# *Changes expected to improve the state of the world and are unlikely to have negative effects*
- area: geoip
  change: |
    Fixed a bug in the maxmind provider where the found_entry field in the lookup result was not checked before trying to populate
    headers  with data. If this field is not checked the provider could try to populate headers with wrong data, as per the
    documentation for the Maxmind library https://github.com/maxmind/libmaxminddb/blob/main/doc/libmaxminddb.md#mmdb_lookup_result_s.
- area: http3
  change: |
    Fixed a bug where access log gets skipped for HTTP/3 requests when the stream is half closed. This behavior can be
    reverted by setting the runtime guard
    ``envoy.reloadable_features.quic_fix_defer_logging_miss_for_half_closed_stream`` to ``false``.
<<<<<<< HEAD
- area: http
  change: |
    Fixed a bug where the premature resets of streams may result in the recursive draining and potential
    stack overflow. Setting proper ``max_concurrent_streams`` value for HTTP/2 or HTTP/3 could eliminate
    the risk of the stack overflow before this fix.
=======
- area: listeners
  change: |
    Fixed issue where :ref:`TLS inspector listener filter <config_listener_filters_tls_inspector>` timed out
    when used with other listener filters. The bug was triggered when a previous listener filter processed more data
    than the TLS inspector had requested, causing the TLS inspector to incorrectly calculate its buffer growth strategy.
    The fix ensures that buffer growth is now based on actual bytes available rather than the previously requested amount.
>>>>>>> 49c5c95d

removed_config_or_runtime:
# *Normally occurs at the end of the* :ref:`deprecation period <deprecated>`
- area: router
  change: |
    Removed runtime guard ``envoy.reloadable_features.shadow_policy_inherit_trace_sampling`` and legacy code paths.
- area: dns
  change: |
    Removed runtime guard ``envoy.reloadable_features.prefer_ipv6_dns_on_macos`` and legacy code paths.
- area: dynamic_forward_proxy
  change: |
    Removed runtime guard ``envoy.reloadable_features.avoid_dfp_cluster_removal_on_cds_update`` and legacy code paths.
- area: oauth2
  change: |
    Removed runtime guard ``envoy.reloadable_features.oauth2_use_refresh_token`` and legacy code paths.
- area: http_connection_manager
  change: |
    Removed runtime guard ``envoy.reloadable_features.explicit_internal_address_config`` and legacy code paths.
- area: dfp
  change: |
    Removed runtime guard ``envoy.reloadable_features.dfp_fail_on_empty_host_header`` and legacy code paths.
- area: quic
  change: |
    Removed runtime guard ``envoy.reloadable_features.prefer_quic_client_udp_gro`` and legacy code paths.
- area: udp_proxy
  change: |
    Removed runtime guard ``envoy.reloadable_features.enable_udp_proxy_outlier_detection`` and legacy code paths.
- area: xds
  change: |
    Removed runtime guard ``envoy.reloadable_features.xds_prevent_resource_copy`` and legacy code paths.
- area: rds
  change: |
    Removed runtime guard ``envoy.reloadable_features.normalize_rds_provider_config`` and legacy code paths.
- area: http
  change: |
    Removed runtime guard ``envoy.reloadable_features.local_reply_traverses_filter_chain_after_1xx`` and legacy code paths.
- area: quic
  change: |
    Removed runtime guard ``envoy.reloadable_features.report_stream_reset_error_code`` and legacy code paths.
- area: router
  change: |
    Removed runtime guard ``envoy.reloadable_features.streaming_shadow`` and legacy code paths.
- area: http3
  change: |
    Removed runtime guard ``envoy.reloadable_features.http3_remove_empty_trailers`` and legacy code paths.
- area: network
  change: |
    Removed runtime guard ``envoy.reloadable_features.udp_socket_apply_aggregated_read_limit`` and legacy code paths.
- area: http
  change: |
    Removed runtime guard ``envoy.reloadable_features.proxy_status_mapping_more_core_response_flags`` and legacy code paths.
- area: http
  change: |
    Removed runtime guard ``envoy.reloadable_features.allow_alt_svc_for_ips`` and legacy code paths.
- area: http
  change: |
    Removed runtime guard ``envoy.reloadable_features.filter_chain_aborted_can_not_continue`` and legacy code paths.
- area: http
  change: |
    Removed runtime guard ``envoy.reloadable_features.use_filter_manager_state_for_downstream_end_stream`` and legacy code paths.
- area: balsa
  change: |
    Removed runtime guard ``envoy.reloadable_features.wait_for_first_byte_before_balsa_msg_done`` and legacy code paths.
- area: geoip_providers
  change: |
    Removed runtime guard ``envoy.reloadable_features.mmdb_files_reload_enabled`` and legacy code paths.
- area: proxy_protocol
  change: |
    Removed runtime guard ``envoy.reloadable_features.use_typed_metadata_in_proxy_protocol_listener`` and legacy code paths.
- area: dns_resolver
  change: |
    Removed runtime guard ``envoy.reloadable_features.getaddrinfo_num_retries`` and legacy code paths.
- area: proxy_filter
  change: |
    Removed runtime guard ``envoy.reloadable_features.proxy_ssl_port`` and legacy code paths.
- area: gcp_authn
  change: |
    Removed runtime guard ``envoy.reloadable_features.gcp_authn_use_fixed_url`` and legacy code paths.
- area: jwt_authn
  change: |
    Removed runtime guard ``envoy.reloadable_features.jwt_authn_remove_jwt_from_query_params`` and legacy code paths.
- area: jwt_authn
  change: |
    Removed runtime guard ``envoy.reloadable_features.jwt_authn_validate_uri`` and legacy code paths.
- area: dispatcher
  change: |
    Removed runtime guard ``envoy.restart_features.fix_dispatcher_approximate_now`` and legacy code paths.
- area: upstream
  change: |
    Removed runtime guard ``envoy.reloadable_features.use_config_in_happy_eyeballs`` and legacy code paths.
- area: http
  change: |
    Removed runtime guard ``envoy.reloadable_features.proxy_104`` and legacy code paths.

new_features:
- area: quic
  change: |
    Added new option to support :ref:`base64 encoded server ID
    <envoy_v3_api_field_extensions.quic.connection_id_generator.quic_lb.v3.Config.server_id_base64_encoded>`
    in QUIC-LB.
- area: health_check
  change: |
    Added support for request payloads in HTTP health checks. The ``send`` field in ``HttpHealthCheck`` can now be
    used to specify a request body to be sent during health checking. This feature supports both hex-encoded text
    and binary payloads, similar to TCP health checks. The payload can only be used with HTTP methods that support
    request bodies (``POST``, ``PUT``, ``PATCH``, ``OPTIONS``). Methods that must not have request bodies
    (``GET``, ``HEAD``, ``DELETE``, ``TRACE``) are validated and will throw an error if combined with payloads.
    The implementation is optimized to process the payload once during configuration and reuse it for all health
    check requests. See :ref:`HttpHealthCheck <envoy_v3_api_msg_config.core.v3.HealthCheck.HttpHealthCheck>` for configuration details.
- area: router_check_tool
  change: |
    Added support for testing routes with :ref:`dynamic metadata matchers <envoy_v3_api_field_config.route.v3.RouteMatch.dynamic_metadata>`
    in the router check tool. The tool now accepts a ``dynamic_metadata`` field in test input to set metadata
    that can be matched by route configuration. This allows comprehensive testing of routes that depend on
    dynamic metadata for routing decisions.
- area: lua
  change: |
    Added a new ``filterState()`` on ``streamInfo()`` which provides access to filter state objects stored during request processing.
    This allows Lua scripts to retrieve string, boolean, and numeric values stored by various filters for use in routing decisions,
    header modifications, and other processing logic. See :ref:`Filter State API <config_http_filters_lua_stream_info_filter_state_wrapper>`
    for more details.
- area: socket
  change: |
    Added :ref:``network_namespace_filepath <envoy_v3_api_msg_config.core.v3.SocketAddress.network_namespace_filepath>`` to
    :ref:`SocketAddress <envoy_v3_api_msg_config.core.v3.SocketAddress>`. This field allows specifying a Linux network namespace filepath
    for socket creation, enabling network isolation in containerized environments.
- area: ratelimit
  change: |
    Add the :ref:`rate_limits
    <envoy_v3_api_field_extensions.filters.http.ratelimit.v3.RateLimit.rate_limits>`
    field to generate rate limit descriptors. If this field is set, the
    :ref:`VirtualHost.rate_limits<envoy_v3_api_field_config.route.v3.VirtualHost.rate_limits>` or
    :ref:`RouteAction.rate_limits<envoy_v3_api_field_config.route.v3.RouteAction.rate_limits>` fields will be ignored. However,
    :ref:`RateLimitPerRoute.rate_limits<envoy_v3_api_field_extensions.filters.http.ratelimit.v3.RateLimitPerRoute.rate_limits>`
    will take precedence over this field.
- area: redis
  change: |
    Added support for ``GEOSEARCH``and ``GETEX``.
- area: observability
  change: |
    Added ``ENVOY_NOTIFICATION`` macro to track specific conditions in produiction environments.
- area: dns_filter, redis_proxy and prefix_matcher_map
  change: |
    Switch to using Radix Tree instead of Trie for performance improvements.
- area: header_to_metadata
  change: |
    Added optional statistics collection for the Header-To-Metadata filter. When the :ref:`stat_prefix
    <envoy_v3_api_field_extensions.filters.http.header_to_metadata.v3.Config.stat_prefix>` field is configured,
    the filter emits detailed counters for rule processing, metadata operations, etc. See
    :ref:`Header-To-Metadata filter statistics <config_http_filters_header_to_metadata>` for details.
- area: load_reporting
  change: |
    Added support for endpoint-level load stats and metrics reporting. Locality load reports now include per
    endpoint statistics and metrics, but only for endpoints with updated stats, optimizing report size and efficiency.
- area: overload management
  change: |
        Added load shed point ``envoy.load_shed_points.http2_server_go_away_and_close_on_dispatch``
        that sends ``GOAWAY`` AND closes connections for HTTP2 server processing of requests.  When
        a ``GOAWAY`` frame is submitted by this the counter ``http2.goaway_sent`` will be
        incremented.
- area: router
  change: |
    Added :ref:`request_body_buffer_limit
    <envoy_v3_api_field_config.route.v3.VirtualHost.request_body_buffer_limit>` and
    :ref:`request_body_buffer_limit
    <envoy_v3_api_field_config.route.v3.Route.request_body_buffer_limit>` configuration fields
    to enable buffering of large request bodies beyond connection buffer limits.
- area: otlp_stat_sink
  change: |
    Added support for resource attributes. The stat sink will use the resource attributes configured for the OpenTelemetry tracer via
    :ref:`resource_detectors <envoy_v3_api_field_config.trace.v3.OpenTelemetryConfig.resource_detectors>`.
- area: lua
  change: |
    Added ``virtualHost()`` to the Stream handle API, allowing Lua scripts to retrieve virtual host information. So far, the only method
    implemented is ``metadata()``, allowing Lua scripts to access virtual host metadata scoped to the specific filter name. See
    :ref:`Virtual host object API <config_http_filters_lua_virtual_host_wrapper>` for more details.
- area: rbac
  change: |
    Switch the IP matcher to use LC-Trie for performance improvements.
- area: lua
  change: |
    Added ``route()`` to the Stream handle API, allowing Lua scripts to retrieve route information. So far, the only method
    implemented is ``metadata()``, allowing Lua scripts to access route metadata scoped to the specific filter name. See
    :ref:`Route object API <config_http_filters_lua_route_wrapper>` for more details.
- area: dynamic_modules
  change: |
    Added a new Logging ABI that allows modules to emit logs in the standard Envoy logging stream under "dynamic_modules" ID.
    In the Rust SDK, they are available as ``envoy_log_info``, etc.
- area: http
  change: |
    Added ``upstream_rq_per_cx`` histogram to track requests per connection for monitoring connection reuse efficiency.

deprecated:<|MERGE_RESOLUTION|>--- conflicted
+++ resolved
@@ -44,20 +44,17 @@
     Fixed a bug where access log gets skipped for HTTP/3 requests when the stream is half closed. This behavior can be
     reverted by setting the runtime guard
     ``envoy.reloadable_features.quic_fix_defer_logging_miss_for_half_closed_stream`` to ``false``.
-<<<<<<< HEAD
 - area: http
   change: |
     Fixed a bug where the premature resets of streams may result in the recursive draining and potential
     stack overflow. Setting proper ``max_concurrent_streams`` value for HTTP/2 or HTTP/3 could eliminate
     the risk of the stack overflow before this fix.
-=======
 - area: listeners
   change: |
     Fixed issue where :ref:`TLS inspector listener filter <config_listener_filters_tls_inspector>` timed out
     when used with other listener filters. The bug was triggered when a previous listener filter processed more data
     than the TLS inspector had requested, causing the TLS inspector to incorrectly calculate its buffer growth strategy.
     The fix ensures that buffer growth is now based on actual bytes available rather than the previously requested amount.
->>>>>>> 49c5c95d
 
 removed_config_or_runtime:
 # *Normally occurs at the end of the* :ref:`deprecation period <deprecated>`

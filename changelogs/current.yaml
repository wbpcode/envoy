date: Pending

behavior_changes:
# *Changes that are expected to cause an incompatibility if applicable; deployment changes are likely required*
- area: tracing
  change: |
    Removed support for (long deprecated) opentracing.  See `issue 27401
    <https://github.com/envoyproxy/envoy/issues/27401>`_ for details.
- area: stats scoped_rds
  change: |
    Added new tag extraction so that scoped rds stats have their :ref:'scope_route_config_name
    <envoy_v3_api_msg_config/route/v3/scoped_route>' and stat prefix extracted.

minor_behavior_changes:
# *Changes that may cause incompatibilities for some users, but should not for most*
- area: command line options
  change: |
    :option:`--enable-fine-grain-logging` and :option:`--component-log-level` were incompatible in that one
    would make the other ineffective. Setting both options at once is now an error, to reduce potential confusion.
- area: tcp
  change: |
    Added support for :ref:`connection_pool_per_downstream_connection
    <envoy_v3_api_field_config.cluster.v3.Cluster.connection_pool_per_downstream_connection>` flag in tcp connection pool.
- area: http3
  change: |
    The ACCEPT_UNTRUSTED option now works more consistently for HTTP/3 requests. This change is
    guarded by ``envoy.reloadable_features.extend_h3_accept_untrusted``.
- area: http3
  change: |
    HTTP/3 alt-svc headers will now be respected from IP-address-based hostnames. This change is
    guarded by runtime guard ``envoy.reloadable_features.allow_alt_svc_for_ips``.
- area: lua
  change: |
    When Lua script executes httpCall, backpressure is exercised when receiving body from downstream client. This behavior can be reverted
    by setting the runtime guard ``envoy.reloadable_features.lua_flow_control_while_http_call`` to false.

bug_fixes:
# *Changes expected to improve the state of the world and are unlikely to have negative effects*
- area: dns
  change: |
    The DNS filter no longer returns FORMERR if a message has an ID of 0.
- area: quic
  change: |
    Fixes access log formatter %CONNECTION_ID% for QUIC connections.
- area: c-ares
  change: |
    Applying a C-ares patch to fix DNS resoultion by the Google gRPC library.
- area: ext_authz
  change: |
    Fixed fail-open behavior of the :ref:`failure_mode_allow config option
    <envoy_v3_api_field_extensions.filters.http.ext_authz.v3.ExtAuthz.failure_mode_allow>`
    when a grpc external authz server is used.
    The behavior can be enabled by ``envoy_reloadable_features_process_ext_authz_grpc_error_codes_as_errors``.
- area: websocket
  change: |
    Fixed a bug where the websocket upgrade filter would not take into account per-filter configs.
- area: ext_proc
  change: |
    Add runtime guard for timeout error code 504 Gateway Timeout that is returned to downstream. If runtime flag
    ``envoy.reloadable_features.ext_proc_timeout_error`` is set to false, old error code 500 Internal Server Error will be returned.

removed_config_or_runtime:
# *Normally occurs at the end of the* :ref:`deprecation period <deprecated>`
- area: upstream
  change: |
    Removed runtime flag ``envoy.reloadable_features.avoid_zombie_streams`` and legacy code paths.
- area: ext_proc
  change: |
    Removed runtime flag ``envoy_reloadable_features_immediate_response_use_filter_mutation_rule`` and legacy code
    path.
- area: ext_proc
  change: |
    Removed runtime flag ``envoy_reloadable_features_send_header_raw_value`` and legacy code path.
- area: http
  change: |
    Removed runtime flag ``envoy.reloadable_features.no_downgrade_to_canonical_name`` and legacy code
    path.
- area: DNS
  change: |
    Removed ``envoy.reloadable_features.dns_cache_set_first_resolve_complete`` runtime flag and legacy code paths.
- area: tls
  change: |
    Removed runtime flag ``envoy.reloadable_features.ssl_transport_failure_reason_format``.
- area: http
  change: |
    Removed runtime flag ``envoy.reloadable_features.abort_filter_chain_on_stream_reset`` and legacy
    code path.
- area: grpc reverse bridge
  change: |
    Removed ``envoy.reloadable_features.grpc_http1_reverse_bridge_handle_empty_response`` runtime
    flag and legacy code paths.
- area: grpc reverse bridge
  change: |
    Removed ``envoy.reloadable_features.grpc_http1_reverse_bridge_change_http_status`` runtime flag
    and legacy code paths.
- area: stateful_session
  change: |
    Removed ``envoy.reloadable_features.stateful_session_encode_ttl_in_cookie`` runtime flag and legacy code paths.
- area: quic
  change: |
    Removed ``envoy.reloadable_features.quic_fix_filter_manager_uaf`` runtime flag and legacy code paths.
- area: udp
  change: |
    Removed ``envoy.restart_features.udp_read_normalize_addresses`` runtime flag and legacy code paths.
- area: upstream
  change: |
    Removed runtime flag ``envoy.reloadable_features.upstream_allow_connect_with_2xx`` and legacy code paths.
- area: upstream flow control
  change: |
    Removed ``envoy.reloadable_features.upstream_wait_for_response_headers_before_disabling_read`` runtime flag
    and legacy code paths.

new_features:
- area: tls
  change: |
    Added :ref:`prefer_client_ciphers
    <envoy_v3_api_field_extensions.transport_sockets.tls.v3.DownstreamTlsContext.prefer_client_ciphers>`
    to support enabling client cipher preference instead of server's for TLS handshakes.
- area: ext_authz
  change: |
    Added config field
    :ref:`filter_metadata <envoy_v3_api_field_extensions.filters.http.ext_authz.v3.ExtAuthz.filter_metadata>`
    for injecting arbitrary data to the filter state for logging.
- area: access_log
  change: |
    added %UPSTREAM_CLUSTER_RAW% access log formatter to log the original upstream cluster name, regardless of whether
    ``alt_stat_name`` is set.
- area: formatter
  change: |
    Added full feature absl::FormatTime() support to the DateFormatter. This allows the timepoint formatters (like
    ``%START_TIME%``) to use ``%E#S``, ``%E*S``, ``%E#f`` and ``%E*f`` to format the subsecond part of the timepoint.
- area: sockets
  change: |
    Added socket ``type`` field for specifying a socket type to apply the socket option to under :ref:`SocketOption
    <envoy_v3_api_msg_config.core.v3.SocketOption>`. If not specified, the socket option will be applied to all socket
    types.
- area: tls
  change: |
    Added an extension point :ref:`custom_tls_certificate_selector
    <envoy_v3_api_field_extensions.transport_sockets.tls.v3.CommonTlsContext.custom_tls_certificate_selector>`
    to allow overriding TLS certificate selection behavior.
    An extension can select certificate base on the incoming SNI, in both sync and async mode.
- area: matching
  change: |
    Added dynamic metadata matcher support :ref:`Dynamic metadata input <extension_envoy.matching.inputs.dynamic_metadata>`
    and :ref:`Dynamic metadata input matcher <extension_envoy.matching.matchers.metadata_matcher>`.
- area: ratelimit
  change: |
    Added the ability to modify :ref:`hits_addend <envoy_v3_api_field_service.ratelimit.v3.RateLimitRequest.hits_addend>`
    by setting by setting filter state value ``envoy.ratelimit.hits_addend`` to the desired value.
- area: access_log
  change: |
    Added new access log command operators ``%START_TIME_LOCAL%`` and ``%EMIT_TIME_LOCAL%``,
    similar to  ``%START_TIME%`` and ``%EMIT_TIME%``, but use local time zone.
<<<<<<< HEAD
- area: access_log
  change: |
    Added new JSON access log formatter implementation which provides 16-25x performance improvement over the old
    implementation. The legacy implementation will be enabled by default for now but will be deprecated and removed
    in a future release.
    The :ref:`sort_properties <envoy_v3_api_field_config.core.v3.JsonFormatOptions.sort_properties>` field will
    be ignored in the new implementation because the new implementation always sorts properties.
    The new JSON formatter could be enabled by setting the runtime guard
    ``envoy.reloadable_features.logging_with_fast_json_formatter`` to true.
=======
- area: dns
  change: |
    Prefer using IPv6 address when addresses from both families are available.
    Can be reverted by setting ``envoy.reloadable_features.prefer_ipv6_dns_on_macos`` to false.
>>>>>>> 6bdb8ff6

deprecated:<|MERGE_RESOLUTION|>--- conflicted
+++ resolved
@@ -152,7 +152,6 @@
   change: |
     Added new access log command operators ``%START_TIME_LOCAL%`` and ``%EMIT_TIME_LOCAL%``,
     similar to  ``%START_TIME%`` and ``%EMIT_TIME%``, but use local time zone.
-<<<<<<< HEAD
 - area: access_log
   change: |
     Added new JSON access log formatter implementation which provides 16-25x performance improvement over the old
@@ -162,11 +161,9 @@
     be ignored in the new implementation because the new implementation always sorts properties.
     The new JSON formatter could be enabled by setting the runtime guard
     ``envoy.reloadable_features.logging_with_fast_json_formatter`` to true.
-=======
 - area: dns
   change: |
     Prefer using IPv6 address when addresses from both families are available.
     Can be reverted by setting ``envoy.reloadable_features.prefer_ipv6_dns_on_macos`` to false.
->>>>>>> 6bdb8ff6
 
 deprecated:
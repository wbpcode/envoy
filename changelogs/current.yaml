--- conflicted
+++ resolved
@@ -119,14 +119,11 @@
 - area: lua
   change: |
     added stats for lua filter, please see :ref:`lua filter stats <config_http_filters_lua_stats>`.
-<<<<<<< HEAD
 - area: subset load balancer
   change: |
     added multiple keys or multiple selectors support for :ref:`single host per subset mode <envoy_v3_api_field_config.cluster.v3.Cluster.LbSubsetConfig.LbSubsetSelector.single_host_per_subset>`.
-=======
 - area: listener
   change: |
     allow network filters other than HTTP Connection Manager to be created for QUIC listeners.
->>>>>>> 8c02dc36
 
 deprecated:
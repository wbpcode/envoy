--- conflicted
+++ resolved
@@ -6,7 +6,6 @@
   change: |
     Removed support for (long deprecated) opentracing.  See `issue 27401
     <https://github.com/envoyproxy/envoy/issues/27401>`_ for details.
-<<<<<<< HEAD
 - area: access_log
   change: |
     Added new JSON access log formatter implementation which provides 16-25x performance improvement over the old
@@ -15,12 +14,10 @@
     be ignored in the new implementation because the new implementation always sorts properties.
     The behavior change can be reverted by setting the runtime guard
     ``envoy.reloadable_features.logging_with_fast_json_formatter`` to false.
-=======
 - area: stats scoped_rds
   change: |
     Added new tag extraction so that scoped rds stats have their :ref:'scope_route_config_name
     <envoy_v3_api_msg_config/route/v3/scoped_route>' and stat prefix extracted.
->>>>>>> b5bbfba7
 
 minor_behavior_changes:
 # *Changes that may cause incompatibilities for some users, but should not for most*

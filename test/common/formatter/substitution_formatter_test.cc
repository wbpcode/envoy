#include <chrono>
#include <cstdint>
#include <string>
#include <vector>

#include "envoy/common/exception.h"
#include "envoy/config/core/v3/base.pb.h"
#include "envoy/stream_info/stream_info.h"

#include "source/common/common/logger.h"
#include "source/common/common/utility.h"
#include "source/common/formatter/http_specific_formatter.h"
#include "source/common/formatter/stream_info_formatter.h"
#include "source/common/formatter/substitution_format_utility.h"
#include "source/common/formatter/substitution_formatter.h"
#include "source/common/http/header_map_impl.h"
#include "source/common/json/json_loader.h"
#include "source/common/network/address_impl.h"
#include "source/common/protobuf/utility.h"
#include "source/common/router/string_accessor_impl.h"
#include "source/common/stream_info/stream_id_provider_impl.h"

#include "test/common/formatter/command_extension.h"
#include "test/mocks/api/mocks.h"
#include "test/mocks/http/mocks.h"
#include "test/mocks/network/mocks.h"
#include "test/mocks/ssl/mocks.h"
#include "test/mocks/stream_info/mocks.h"
#include "test/mocks/tracing/mocks.h"
#include "test/mocks/upstream/cluster_info.h"
#include "test/test_common/environment.h"
#include "test/test_common/printers.h"
#include "test/test_common/simulated_time_system.h"
#include "test/test_common/test_runtime.h"
#include "test/test_common/threadsafe_singleton_injector.h"
#include "test/test_common/utility.h"

#include "gmock/gmock.h"
#include "gtest/gtest.h"

using testing::Const;
using testing::Invoke;
using testing::NiceMock;
using testing::Return;
using testing::ReturnPointee;
using testing::ReturnRef;

namespace Envoy {
namespace Formatter {
namespace {

// Helper class to test StreamInfoFormatter.
class StreamInfoFormatter : public FormatterProvider {
public:
  StreamInfoFormatter(const std::string& command, const std::string& sub_command = "",
                      absl::optional<size_t> max_length = absl::nullopt) {
    DefaultBuiltInStreamInfoCommandParserFactory factory;
    auto parser = factory.createCommandParser();
    formatter_ = parser->parse(command, sub_command, max_length);
    if (formatter_ == nullptr) {
      throwEnvoyExceptionOrPanic(fmt::format("Not supported command in StreamInfo: {}", command));
    }
  }

  // FormatterProvider
  absl::optional<std::string> format(const Context& context,
                                     const StreamInfo::StreamInfo& stream_info) const override {
    return formatter_->format(context, stream_info);
  }
  Protobuf::Value formatValue(const Context& context,
                              const StreamInfo::StreamInfo& stream_info) const override {
    return formatter_->formatValue(context, stream_info);
  }

private:
  FormatterProviderPtr formatter_;
};

class TestSerializedUnknownFilterState : public StreamInfo::FilterState::Object {
public:
  ProtobufTypes::MessagePtr serializeAsProto() const override {
    auto any = std::make_unique<Protobuf::Any>();
    any->set_type_url("UnknownType");
    any->set_value("\xde\xad\xbe\xef");
    return any;
  }
};

class TestSerializedStructFilterState : public StreamInfo::FilterState::Object {
public:
  TestSerializedStructFilterState() : use_struct_(true) {
    (*struct_.mutable_fields())["inner_key"] = ValueUtil::stringValue("inner_value");
  }

  explicit TestSerializedStructFilterState(const Protobuf::Struct& s) : use_struct_(true) {
    struct_.CopyFrom(s);
  }

  explicit TestSerializedStructFilterState(std::chrono::seconds seconds) {
    duration_.set_seconds(seconds.count());
  }

  ProtobufTypes::MessagePtr serializeAsProto() const override {
    if (use_struct_) {
      auto s = std::make_unique<Protobuf::Struct>();
      s->CopyFrom(struct_);
      return s;
    }

    auto d = std::make_unique<Protobuf::Duration>();
    d->CopyFrom(duration_);
    return d;
  }

private:
  const bool use_struct_{false};
  Protobuf::Struct struct_;
  Protobuf::Duration duration_;
};

// Class used to test serializeAsString and serializeAsProto of FilterState
class TestSerializedStringFilterState : public StreamInfo::FilterState::Object {
public:
  TestSerializedStringFilterState(std::string str) : raw_string_(str) {}
  absl::optional<std::string> serializeAsString() const override {
    return raw_string_ + " By PLAIN";
  }
  ProtobufTypes::MessagePtr serializeAsProto() const override {
    auto message = std::make_unique<Protobuf::StringValue>();
    message->set_value(raw_string_ + " By TYPED");
    return message;
  }
  bool hasFieldSupport() const override { return true; }
  FieldType getField(absl::string_view field_name) const override {
    if (field_name == "test_field") {
      return raw_string_;
    } else if (field_name == "test_num") {
      return 137;
    }
    return {};
  }

private:
  std::string raw_string_;
};

// Test tests multiple versions of variadic template method parseSubcommand
// extracting tokens.
TEST(SubstitutionFormatParser, commandParser) {
  std::vector<absl::string_view> tokens;
  absl::string_view token1;

  std::string command = "item1";
  SubstitutionFormatUtils::parseSubcommand(command, ':', token1);
  ASSERT_EQ(token1, "item1");

  absl::string_view token2;
  command = "item1:item2";
  SubstitutionFormatUtils::parseSubcommand(command, ':', token1, token2);
  ASSERT_EQ(token1, "item1");
  ASSERT_EQ(token2, "item2");

  // Three tokens.
  absl::string_view token3;
  command = "item1?item2?item3";
  SubstitutionFormatUtils::parseSubcommand(command, '?', token1, token2, token3);
  ASSERT_EQ(token1, "item1");
  ASSERT_EQ(token2, "item2");
  ASSERT_EQ(token3, "item3");

  // Command string has 4 tokens but 3 are expected.
  // The first 3 will be read, the fourth will be ignored.
  command = "item1?item2?item3?item4";
  SubstitutionFormatUtils::parseSubcommand(command, '?', token1, token2, token3);
  ASSERT_EQ(token1, "item1");
  ASSERT_EQ(token2, "item2");
  ASSERT_EQ(token3, "item3");

  // Command string has 2 tokens but 3 are expected.
  // The third extracted token should be empty.
  command = "item1?item2";
  token3 = {};
  SubstitutionFormatUtils::parseSubcommand(command, '?', token1, token2, token3);
  ASSERT_EQ(token1, "item1");
  ASSERT_EQ(token2, "item2");
  ASSERT_TRUE(token3.empty());

  // Command string has 4 tokens. Get first 2 into the strings
  // and remaining 2 into a vector of strings.
  command = "item1?item2?item3?item4";
  std::vector<absl::string_view> bucket;
  SubstitutionFormatUtils::parseSubcommand(command, '?', token1, token2, bucket);
  ASSERT_EQ(token1, "item1");
  ASSERT_EQ(token2, "item2");
  ASSERT_EQ(bucket.size(), 2);
  ASSERT_EQ(bucket.at(0), "item3");
  ASSERT_EQ(bucket.at(1), "item4");
}

TEST(SubstitutionFormatUtilsTest, protocolToString) {
  EXPECT_EQ("HTTP/1.0",
            SubstitutionFormatUtils::protocolToString(Http::Protocol::Http10).value().get());
  EXPECT_EQ("HTTP/1.1",
            SubstitutionFormatUtils::protocolToString(Http::Protocol::Http11).value().get());
  EXPECT_EQ("HTTP/2",
            SubstitutionFormatUtils::protocolToString(Http::Protocol::Http2).value().get());
  EXPECT_EQ(absl::nullopt, SubstitutionFormatUtils::protocolToString({}));
}

TEST(SubstitutionFormatUtilsTest, protocolToStringOrDefault) {
  EXPECT_EQ("HTTP/1.0", SubstitutionFormatUtils::protocolToStringOrDefault(Http::Protocol::Http10));
  EXPECT_EQ("HTTP/1.1", SubstitutionFormatUtils::protocolToStringOrDefault(Http::Protocol::Http11));
  EXPECT_EQ("HTTP/2", SubstitutionFormatUtils::protocolToStringOrDefault(Http::Protocol::Http2));
  EXPECT_EQ("-", SubstitutionFormatUtils::protocolToStringOrDefault({}));
}

TEST(SubstitutionFormatUtilsTest, truncate) {
  std::string str;

  str = "abcd";
  SubstitutionFormatUtils::truncate(str, {});
  EXPECT_EQ("abcd", str);

  str = "abcd";
  SubstitutionFormatUtils::truncate(str, 0);
  EXPECT_EQ("", str);

  str = "abcd";
  SubstitutionFormatUtils::truncate(str, 2);
  EXPECT_EQ("ab", str);

  str = "abcd";
  SubstitutionFormatUtils::truncate(str, 100);
  EXPECT_EQ("abcd", str);
}

TEST(SubstitutionFormatUtilsTest, truncateStringView) {
  std::string str = "abcd";

  EXPECT_EQ("abcd", SubstitutionFormatUtils::truncateStringView(str, {}));
  EXPECT_EQ("", SubstitutionFormatUtils::truncateStringView(str, 0));
  EXPECT_EQ("ab", SubstitutionFormatUtils::truncateStringView(str, 2));
  EXPECT_EQ("abcd", SubstitutionFormatUtils::truncateStringView(str, 100));
}

TEST(SubstitutionFormatterTest, plainStringFormatter) {
  PlainStringFormatter formatter("plain");
  StreamInfo::MockStreamInfo stream_info;

  EXPECT_EQ("plain", formatter.format({}, stream_info));
  EXPECT_THAT(formatter.formatValue({}, stream_info), ProtoEq(ValueUtil::stringValue("plain")));
}

TEST(SubstitutionFormatterTest, plainNumberFormatter) {
  PlainNumberFormatter formatter(400);
  StreamInfo::MockStreamInfo stream_info;

  EXPECT_EQ("400", formatter.format({}, stream_info));
  EXPECT_THAT(formatter.formatValue({}, stream_info), ProtoEq(ValueUtil::numberValue(400)));
}

TEST(SubstitutionFormatterTest, inFlightDuration) {
  Event::SimulatedTimeSystem time_system;
  time_system.setSystemTime(std::chrono::milliseconds(0));
  StreamInfo::StreamInfoImpl stream_info{Http::Protocol::Http2, time_system, nullptr,
                                         StreamInfo::FilterState::LifeSpan::FilterChain};

  {
    time_system.setMonotonicTime(MonotonicTime(std::chrono::milliseconds(100)));
    StreamInfoFormatter duration_format("DURATION");
    EXPECT_EQ("100", duration_format.format({}, stream_info));
  }

  {
    time_system.setMonotonicTime(MonotonicTime(std::chrono::milliseconds(200)));
    StreamInfoFormatter duration_format("DURATION");
    EXPECT_EQ("200", duration_format.format({}, stream_info));

    time_system.setMonotonicTime(MonotonicTime(std::chrono::milliseconds(300)));
    EXPECT_THAT(duration_format.formatValue({}, stream_info),
                ProtoEq(ValueUtil::numberValue(300.0)));
  }
}

TEST(SubstitutionFormatterTest, streamInfoFormatter) {
  EXPECT_THROW(StreamInfoFormatter formatter("unknown_field"), EnvoyException);

  // Used to replace the default one in the upstream info.
  auto mock_host = std::make_shared<NiceMock<Upstream::MockHostDescription>>();

  NiceMock<StreamInfo::MockStreamInfo> stream_info;
  stream_info.upstreamInfo()->setUpstreamHost(mock_host);

  MockTimeSystem time_system;
  auto& upstream_timing = stream_info.upstream_info_->upstreamTiming();

  {
    StreamInfoFormatter request_duration_format("REQUEST_DURATION");
    EXPECT_EQ(absl::nullopt, request_duration_format.format({}, stream_info));
    EXPECT_THAT(request_duration_format.formatValue({}, stream_info),
                ProtoEq(ValueUtil::nullValue()));
  }

  {
    StreamInfoFormatter request_duration_format("REQUEST_DURATION");
    EXPECT_CALL(time_system, monotonicTime)
        .WillOnce(Return(MonotonicTime(std::chrono::nanoseconds(5000000))));
    stream_info.downstream_timing_.onLastDownstreamRxByteReceived(time_system);
    EXPECT_EQ("5", request_duration_format.format({}, stream_info));
    EXPECT_THAT(request_duration_format.formatValue({}, stream_info),
                ProtoEq(ValueUtil::numberValue(5.0)));
  }

  {
    StreamInfoFormatter request_tx_duration_format("REQUEST_TX_DURATION");
    EXPECT_EQ(absl::nullopt, request_tx_duration_format.format({}, stream_info));
    EXPECT_THAT(request_tx_duration_format.formatValue({}, stream_info),
                ProtoEq(ValueUtil::nullValue()));
  }

  {
    StreamInfoFormatter request_tx_duration_format("REQUEST_TX_DURATION");
    EXPECT_CALL(time_system, monotonicTime)
        .WillOnce(Return(MonotonicTime(std::chrono::nanoseconds(15000000))));
    upstream_timing.onLastUpstreamTxByteSent(time_system);
    EXPECT_EQ("15", request_tx_duration_format.format({}, stream_info));
    EXPECT_THAT(request_tx_duration_format.formatValue({}, stream_info),
                ProtoEq(ValueUtil::numberValue(15.0)));
  }

  {
    StreamInfoFormatter response_duration_format("RESPONSE_DURATION");
    EXPECT_EQ(absl::nullopt, response_duration_format.format({}, stream_info));
    EXPECT_THAT(response_duration_format.formatValue({}, stream_info),
                ProtoEq(ValueUtil::nullValue()));
  }

  {
    StreamInfoFormatter response_duration_format("RESPONSE_DURATION");
    EXPECT_CALL(time_system, monotonicTime)
        .WillOnce(Return(MonotonicTime(std::chrono::nanoseconds(10000000))));
    upstream_timing.onFirstUpstreamRxByteReceived(time_system);
    EXPECT_EQ("10", response_duration_format.format({}, stream_info));
    EXPECT_THAT(response_duration_format.formatValue({}, stream_info),
                ProtoEq(ValueUtil::numberValue(10.0)));
  }

  {
    StreamInfoFormatter ttlb_duration_format("RESPONSE_TX_DURATION");

    EXPECT_EQ(absl::nullopt, ttlb_duration_format.format({}, stream_info));
    EXPECT_THAT(ttlb_duration_format.formatValue({}, stream_info), ProtoEq(ValueUtil::nullValue()));
  }

  {
    StreamInfoFormatter ttlb_duration_format("RESPONSE_TX_DURATION");

    EXPECT_CALL(time_system, monotonicTime)
        .WillOnce(Return(MonotonicTime(std::chrono::nanoseconds(25000000))));
    stream_info.downstream_timing_.onLastDownstreamTxByteSent(time_system);

    EXPECT_EQ("15", ttlb_duration_format.format({}, stream_info));
    EXPECT_THAT(ttlb_duration_format.formatValue({}, stream_info),
                ProtoEq(ValueUtil::numberValue(15.0)));
  }

  {
    StreamInfoFormatter handshake_duration_format("DOWNSTREAM_HANDSHAKE_DURATION");

    EXPECT_EQ(absl::nullopt, handshake_duration_format.format({}, stream_info));
    EXPECT_THAT(handshake_duration_format.formatValue({}, stream_info),
                ProtoEq(ValueUtil::nullValue()));
  }

  {
    StreamInfoFormatter handshake_duration_format("DOWNSTREAM_HANDSHAKE_DURATION");

    EXPECT_CALL(time_system, monotonicTime)
        .WillOnce(Return(MonotonicTime(std::chrono::nanoseconds(25000000))));
    stream_info.downstream_timing_.onDownstreamHandshakeComplete(time_system);

    EXPECT_EQ("25", handshake_duration_format.format({}, stream_info));
    EXPECT_THAT(handshake_duration_format.formatValue({}, stream_info),
                ProtoEq(ValueUtil::numberValue(25.0)));
  }

  {
    StreamInfoFormatter roundtrip_duration_format("ROUNDTRIP_DURATION");

    EXPECT_EQ(absl::nullopt, roundtrip_duration_format.format({}, stream_info));
    EXPECT_THAT(roundtrip_duration_format.formatValue({}, stream_info),
                ProtoEq(ValueUtil::nullValue()));
  }

  {
    StreamInfoFormatter roundtrip_duration_format("ROUNDTRIP_DURATION");

    EXPECT_CALL(time_system, monotonicTime)
        .WillOnce(Return(MonotonicTime(std::chrono::nanoseconds(25000000))));
    stream_info.downstream_timing_.onLastDownstreamAckReceived(time_system);

    EXPECT_EQ("25", roundtrip_duration_format.format({}, stream_info));
    EXPECT_THAT(roundtrip_duration_format.formatValue({}, stream_info),
                ProtoEq(ValueUtil::numberValue(25.0)));
  }

  {
    StreamInfoFormatter bytes_retransmitted_format("BYTES_RETRANSMITTED");
    EXPECT_CALL(stream_info, bytesRetransmitted()).WillRepeatedly(Return(1));
    EXPECT_EQ("1", bytes_retransmitted_format.format({}, stream_info));
    EXPECT_THAT(bytes_retransmitted_format.formatValue({}, stream_info),
                ProtoEq(ValueUtil::numberValue(1.0)));
  }

  {
    StreamInfoFormatter packets_retransmitted_format("PACKETS_RETRANSMITTED");
    EXPECT_CALL(stream_info, packetsRetransmitted()).WillRepeatedly(Return(1));
    EXPECT_EQ("1", packets_retransmitted_format.format({}, stream_info));
    EXPECT_THAT(packets_retransmitted_format.formatValue({}, stream_info),
                ProtoEq(ValueUtil::numberValue(1.0)));
  }

  {
    StreamInfoFormatter bytes_received_format("BYTES_RECEIVED");
    EXPECT_CALL(stream_info, bytesReceived()).WillRepeatedly(Return(1));
    EXPECT_EQ("1", bytes_received_format.format({}, stream_info));
    EXPECT_THAT(bytes_received_format.formatValue({}, stream_info),
                ProtoEq(ValueUtil::numberValue(1.0)));
  }

  {
    StreamInfoFormatter attempt_count_format("UPSTREAM_REQUEST_ATTEMPT_COUNT");
    absl::optional<uint32_t> attempt_count{3};
    EXPECT_CALL(stream_info, attemptCount()).WillRepeatedly(Return(attempt_count));
    EXPECT_EQ("3", attempt_count_format.format({}, stream_info));
    EXPECT_THAT(attempt_count_format.formatValue({}, stream_info),
                ProtoEq(ValueUtil::numberValue(3.0)));
  }

  {
    StreamInfoFormatter attempt_count_format("UPSTREAM_REQUEST_ATTEMPT_COUNT");
    absl::optional<uint32_t> attempt_count;
    EXPECT_CALL(stream_info, attemptCount()).WillRepeatedly(Return(attempt_count));
    EXPECT_EQ("0", attempt_count_format.format({}, stream_info));
    EXPECT_THAT(attempt_count_format.formatValue({}, stream_info),
                ProtoEq(ValueUtil::numberValue(0.0)));
  }

  {
    StreamInfo::BytesMeterSharedPtr upstream_bytes_meter{
        std::make_shared<StreamInfo::BytesMeter>()};
    upstream_bytes_meter->addWireBytesReceived(1);
    StreamInfoFormatter wire_bytes_received_format("UPSTREAM_WIRE_BYTES_RECEIVED");
    EXPECT_CALL(stream_info, getUpstreamBytesMeter())
        .WillRepeatedly(ReturnRef(upstream_bytes_meter));
    EXPECT_EQ("1", wire_bytes_received_format.format({}, stream_info));
    EXPECT_THAT(wire_bytes_received_format.formatValue({}, stream_info),
                ProtoEq(ValueUtil::numberValue(1.0)));
  }

  {
    StreamInfoFormatter protocol_format("PROTOCOL");
    absl::optional<Http::Protocol> protocol = Http::Protocol::Http11;
    EXPECT_CALL(stream_info, protocol()).WillRepeatedly(Return(protocol));
    EXPECT_EQ("HTTP/1.1", protocol_format.format({}, stream_info));
    EXPECT_THAT(protocol_format.formatValue({}, stream_info),
                ProtoEq(ValueUtil::stringValue("HTTP/1.1")));
  }
  {
    NiceMock<StreamInfo::MockStreamInfo> stream_info;
    StreamInfoFormatter protocol_format("UPSTREAM_PROTOCOL");
    EXPECT_CALL(stream_info, upstreamInfo()).WillRepeatedly(Return(nullptr));

    EXPECT_EQ(absl::nullopt, protocol_format.format({}, stream_info));
    EXPECT_THAT(protocol_format.formatValue({}, stream_info), ProtoEq(ValueUtil::nullValue()));
  }
  {
    NiceMock<StreamInfo::MockStreamInfo> stream_info;
    StreamInfoFormatter protocol_format("UPSTREAM_PROTOCOL");
    EXPECT_EQ(absl::nullopt, protocol_format.format({}, stream_info));
    EXPECT_THAT(protocol_format.formatValue({}, stream_info), ProtoEq(ValueUtil::nullValue()));
  }
  {
    NiceMock<StreamInfo::MockStreamInfo> stream_info;
    StreamInfoFormatter protocol_format("UPSTREAM_PROTOCOL");
    Http::Protocol protocol = Http::Protocol::Http2;
    stream_info.upstreamInfo()->setUpstreamProtocol(protocol);
    EXPECT_EQ("HTTP/2", protocol_format.format({}, stream_info));
    EXPECT_THAT(protocol_format.formatValue({}, stream_info),
                ProtoEq(ValueUtil::stringValue("HTTP/2")));
  }

  {
    StreamInfoFormatter response_format("RESPONSE_CODE");
    absl::optional<uint32_t> response_code{200};
    EXPECT_CALL(stream_info, responseCode()).WillRepeatedly(Return(response_code));
    EXPECT_EQ("200", response_format.format({}, stream_info));
    EXPECT_THAT(response_format.formatValue({}, stream_info),
                ProtoEq(ValueUtil::numberValue(200.0)));
  }

  {
    StreamInfoFormatter response_code_format("RESPONSE_CODE");
    absl::optional<uint32_t> response_code;
    EXPECT_CALL(stream_info, responseCode()).WillRepeatedly(Return(response_code));
    EXPECT_EQ("0", response_code_format.format({}, stream_info));
    EXPECT_THAT(response_code_format.formatValue({}, stream_info),
                ProtoEq(ValueUtil::numberValue(0.0)));
  }

  {
    StreamInfoFormatter response_format("RESPONSE_CODE_DETAILS");
    absl::optional<std::string> rc_details;
    EXPECT_CALL(stream_info, responseCodeDetails()).WillRepeatedly(ReturnRef(rc_details));
    EXPECT_EQ(absl::nullopt, response_format.format({}, stream_info));
    EXPECT_THAT(response_format.formatValue({}, stream_info), ProtoEq(ValueUtil::nullValue()));
  }

  {
    StreamInfoFormatter response_code_format("RESPONSE_CODE_DETAILS");
    absl::optional<std::string> rc_details{"via_upstream"};
    EXPECT_CALL(stream_info, responseCodeDetails()).WillRepeatedly(ReturnRef(rc_details));
    EXPECT_EQ("via_upstream", response_code_format.format({}, stream_info));
    EXPECT_THAT(response_code_format.formatValue({}, stream_info),
                ProtoEq(ValueUtil::stringValue("via_upstream")));
  }

  {
    StreamInfoFormatter response_code_format("RESPONSE_CODE_DETAILS");
    absl::optional<std::string> rc_details{"via upstream"};
    EXPECT_CALL(stream_info, responseCodeDetails()).WillRepeatedly(ReturnRef(rc_details));
    EXPECT_EQ("via_upstream", response_code_format.format({}, stream_info));
    EXPECT_THAT(response_code_format.formatValue({}, stream_info),
                ProtoEq(ValueUtil::stringValue("via_upstream")));
  }

  {
    StreamInfoFormatter response_code_format("RESPONSE_CODE_DETAILS", "ALLOW_WHITESPACES");
    absl::optional<std::string> rc_details{"via upstream"};
    EXPECT_CALL(stream_info, responseCodeDetails()).WillRepeatedly(ReturnRef(rc_details));
    EXPECT_EQ("via upstream", response_code_format.format({}, stream_info));
    EXPECT_THAT(response_code_format.formatValue({}, stream_info),
                ProtoEq(ValueUtil::stringValue("via upstream")));
  }

  {
    StreamInfoFormatter termination_details_format("CONNECTION_TERMINATION_DETAILS");
    absl::optional<std::string> details;
    EXPECT_CALL(stream_info, connectionTerminationDetails()).WillRepeatedly(ReturnRef(details));
    EXPECT_EQ(absl::nullopt, termination_details_format.format({}, stream_info));
    EXPECT_THAT(termination_details_format.formatValue({}, stream_info),
                ProtoEq(ValueUtil::nullValue()));
  }

  {
    StreamInfoFormatter termination_details_format("CONNECTION_TERMINATION_DETAILS");
    absl::optional<std::string> details{"access_denied"};
    EXPECT_CALL(stream_info, connectionTerminationDetails()).WillRepeatedly(ReturnRef(details));
    EXPECT_EQ("access_denied", termination_details_format.format({}, stream_info));
    EXPECT_THAT(termination_details_format.formatValue({}, stream_info),
                ProtoEq(ValueUtil::stringValue("access_denied")));
  }

  {
    StreamInfoFormatter bytes_sent_format("BYTES_SENT");
    EXPECT_CALL(stream_info, bytesSent()).WillRepeatedly(Return(1));
    EXPECT_EQ("1", bytes_sent_format.format({}, stream_info));
    EXPECT_THAT(bytes_sent_format.formatValue({}, stream_info),
                ProtoEq(ValueUtil::numberValue(1.0)));
  }

  {
    StreamInfo::BytesMeterSharedPtr upstream_bytes_meter{
        std::make_shared<StreamInfo::BytesMeter>()};
    upstream_bytes_meter->addWireBytesSent(1);
    StreamInfoFormatter wire_bytes_sent_format("UPSTREAM_WIRE_BYTES_SENT");
    EXPECT_CALL(stream_info, getUpstreamBytesMeter())
        .WillRepeatedly(ReturnRef(upstream_bytes_meter));
    EXPECT_EQ("1", wire_bytes_sent_format.format({}, stream_info));
    EXPECT_THAT(wire_bytes_sent_format.formatValue({}, stream_info),
                ProtoEq(ValueUtil::numberValue(1.0)));
  }

  {
    StreamInfoFormatter duration_format("DURATION");
    absl::optional<std::chrono::nanoseconds> dur = std::chrono::nanoseconds(15000000);
    EXPECT_CALL(stream_info, currentDuration()).WillRepeatedly(Return(dur));
    EXPECT_EQ("15", duration_format.format({}, stream_info));
    EXPECT_THAT(duration_format.formatValue({}, stream_info),
                ProtoEq(ValueUtil::numberValue(15.0)));
  }

  {
    StreamInfoFormatter custom_flags_format("CUSTOM_FLAGS");
    stream_info.addCustomFlag("flag1");
    stream_info.addCustomFlag("flag2");
    EXPECT_EQ("flag1,flag2", custom_flags_format.format({}, stream_info));
    EXPECT_THAT(custom_flags_format.formatValue({}, stream_info),
                ProtoEq(ValueUtil::stringValue("flag1,flag2")));
  }

  {
    StreamInfoFormatter response_flags_format("RESPONSE_FLAGS");
    stream_info.setResponseFlag(StreamInfo::CoreResponseFlag::LocalReset);
    EXPECT_EQ("LR", response_flags_format.format({}, stream_info));
    EXPECT_THAT(response_flags_format.formatValue({}, stream_info),
                ProtoEq(ValueUtil::stringValue("LR")));
  }

  {
    StreamInfoFormatter response_flags_format("RESPONSE_FLAGS_LONG");
    stream_info.setResponseFlag(StreamInfo::CoreResponseFlag::LocalReset);
    EXPECT_EQ("LocalReset", response_flags_format.format({}, stream_info));
    EXPECT_THAT(response_flags_format.formatValue({}, stream_info),
                ProtoEq(ValueUtil::stringValue("LocalReset")));
  }

  {
    StreamInfoFormatter upstream_format("UPSTREAM_LOCAL_ADDRESS");

    // Validate for IPv4 address
    auto address = Network::Address::InstanceConstSharedPtr{
        new Network::Address::Ipv4Instance("127.1.2.3", 18443)};
    stream_info.upstreamInfo()->setUpstreamLocalAddress(address);
    EXPECT_EQ("127.1.2.3:18443", upstream_format.format({}, stream_info));
    EXPECT_THAT(upstream_format.formatValue({}, stream_info),
                ProtoEq(ValueUtil::stringValue("127.1.2.3:18443")));

    // Validate for IPv6 address
    address =
        Network::Address::InstanceConstSharedPtr{new Network::Address::Ipv6Instance("::1", 19443)};
    stream_info.upstreamInfo()->setUpstreamLocalAddress(address);
    EXPECT_EQ("[::1]:19443", upstream_format.format({}, stream_info));
    EXPECT_THAT(upstream_format.formatValue({}, stream_info),
                ProtoEq(ValueUtil::stringValue("[::1]:19443")));

    // Validate for Pipe
    address =
        Network::Address::InstanceConstSharedPtr{*Network::Address::PipeInstance::create("/foo")};
    stream_info.upstreamInfo()->setUpstreamLocalAddress(address);
    EXPECT_EQ("/foo", upstream_format.format({}, stream_info));
    EXPECT_THAT(upstream_format.formatValue({}, stream_info),
                ProtoEq(ValueUtil::stringValue("/foo")));
  }

  {
    StreamInfoFormatter upstream_format("UPSTREAM_LOCAL_ADDRESS_WITHOUT_PORT");
    auto address = Network::Address::InstanceConstSharedPtr{
        new Network::Address::Ipv4Instance("127.0.0.3", 18443)};
    stream_info.upstreamInfo()->setUpstreamLocalAddress(address);
    EXPECT_EQ("127.0.0.3", upstream_format.format({}, stream_info));
    EXPECT_THAT(upstream_format.formatValue({}, stream_info),
                ProtoEq(ValueUtil::stringValue("127.0.0.3")));
  }

  {
    StreamInfoFormatter upstream_format("UPSTREAM_LOCAL_PORT");

    // Validate for IPv4 address
    auto address = Network::Address::InstanceConstSharedPtr{
        new Network::Address::Ipv4Instance("127.1.2.3", 18443)};
    stream_info.upstreamInfo()->setUpstreamLocalAddress(address);
    EXPECT_EQ("18443", upstream_format.format({}, stream_info));
    EXPECT_THAT(upstream_format.formatValue({}, stream_info),
                ProtoEq(ValueUtil::numberValue(18443)));

    // Validate for IPv6 address
    address =
        Network::Address::InstanceConstSharedPtr{new Network::Address::Ipv6Instance("::1", 19443)};
    stream_info.upstreamInfo()->setUpstreamLocalAddress(address);
    EXPECT_EQ("19443", upstream_format.format({}, stream_info));
    EXPECT_THAT(upstream_format.formatValue({}, stream_info),
                ProtoEq(ValueUtil::numberValue(19443)));

    // Validate for Pipe
    address =
        Network::Address::InstanceConstSharedPtr{*Network::Address::PipeInstance::create("/foo")};
    stream_info.upstreamInfo()->setUpstreamLocalAddress(address);
    EXPECT_EQ("", upstream_format.format({}, stream_info));
    EXPECT_THAT(upstream_format.formatValue({}, stream_info), ProtoEq(ValueUtil::nullValue()));
  }

  {
    StreamInfoFormatter upstream_format("UPSTREAM_HOST_NAME");

    // Hostname is used.
    mock_host->hostname_ = "upstream_host_xxx";
    EXPECT_EQ("upstream_host_xxx", upstream_format.format({}, stream_info));
    EXPECT_THAT(upstream_format.formatValue({}, stream_info),
                ProtoEq(ValueUtil::stringValue("upstream_host_xxx")));

    // Hostname is not used then the main address is used.
    mock_host->hostname_.clear();
    EXPECT_EQ("10.0.0.1:443", upstream_format.format({}, stream_info));
    EXPECT_THAT(upstream_format.formatValue({}, stream_info),
                ProtoEq(ValueUtil::stringValue("10.0.0.1:443")));
  }

  {
    StreamInfoFormatter upstream_format("UPSTREAM_HOST_NAME_WITHOUT_PORT");

    // Hostname includes port.
    mock_host->hostname_ = "upstream_host_xxx:443";
    EXPECT_EQ("upstream_host_xxx", upstream_format.format({}, stream_info));
    EXPECT_THAT(upstream_format.formatValue({}, stream_info),
                ProtoEq(ValueUtil::stringValue("upstream_host_xxx")));

    // Hostname doesn't include port.
    mock_host->hostname_ = "upstream_host_xxx";
    EXPECT_EQ("upstream_host_xxx", upstream_format.format({}, stream_info));
    EXPECT_THAT(upstream_format.formatValue({}, stream_info),
                ProtoEq(ValueUtil::stringValue("upstream_host_xxx")));

    // Hostname is not used then the main address (only the ip) is used.
    mock_host->hostname_.clear();
    EXPECT_EQ("10.0.0.1", upstream_format.format({}, stream_info));
    EXPECT_THAT(upstream_format.formatValue({}, stream_info),
                ProtoEq(ValueUtil::stringValue("10.0.0.1")));
  }

  auto test_upstream_remote_address =
      Network::Address::InstanceConstSharedPtr{new Network::Address::Ipv4Instance("10.0.0.2", 80)};
  auto default_upstream_remote_address = stream_info.upstreamInfo()->upstreamRemoteAddress();

  {
    StreamInfoFormatter upstream_format("UPSTREAM_HOST");
    EXPECT_EQ("10.0.0.1:443", upstream_format.format({}, stream_info));
    EXPECT_THAT(upstream_format.formatValue({}, stream_info),
                ProtoEq(ValueUtil::stringValue("10.0.0.1:443")));

    stream_info.upstreamInfo()->setUpstreamHost(nullptr);
    EXPECT_EQ(absl::nullopt, upstream_format.format({}, stream_info));
    EXPECT_THAT(upstream_format.formatValue({}, stream_info), ProtoEq(ValueUtil::nullValue()));

    // Reset the state.
    stream_info.upstreamInfo()->setUpstreamHost(mock_host);
  }

  {
    StreamInfoFormatter upstream_format("UPSTREAM_REMOTE_ADDRESS");

    // Has valid upstream remote address and it will be used as priority.
    stream_info.upstreamInfo()->setUpstreamRemoteAddress(test_upstream_remote_address);
    EXPECT_EQ("10.0.0.2:80", upstream_format.format({}, stream_info));
    EXPECT_THAT(upstream_format.formatValue({}, stream_info),
                ProtoEq(ValueUtil::stringValue("10.0.0.2:80")));

    // Upstream remote address is not available.
    stream_info.upstreamInfo()->setUpstreamRemoteAddress(nullptr);
    EXPECT_EQ(absl::nullopt, upstream_format.format({}, stream_info));
    EXPECT_THAT(upstream_format.formatValue({}, stream_info), ProtoEq(ValueUtil::nullValue()));

    // Reset to default one.
    stream_info.upstreamInfo()->setUpstreamRemoteAddress(default_upstream_remote_address);
  }

  {
    StreamInfoFormatter upstream_format("UPSTREAM_REMOTE_ADDRESS_WITHOUT_PORT");

    // Has valid upstream remote address and it will be used as priority.
    stream_info.upstreamInfo()->setUpstreamRemoteAddress(test_upstream_remote_address);
    EXPECT_EQ("10.0.0.2", upstream_format.format({}, stream_info));
    EXPECT_THAT(upstream_format.formatValue({}, stream_info),
                ProtoEq(ValueUtil::stringValue("10.0.0.2")));

    // Upstream remote address is not available.
    stream_info.upstreamInfo()->setUpstreamRemoteAddress(nullptr);
    EXPECT_EQ(absl::nullopt, upstream_format.format({}, stream_info));
    EXPECT_THAT(upstream_format.formatValue({}, stream_info), ProtoEq(ValueUtil::nullValue()));

    // Reset to default one.
    stream_info.upstreamInfo()->setUpstreamRemoteAddress(default_upstream_remote_address);
  }

  {
    StreamInfoFormatter upstream_format("UPSTREAM_REMOTE_PORT");

    // Has valid upstream remote address and it will be used as priority.
    stream_info.upstreamInfo()->setUpstreamRemoteAddress(test_upstream_remote_address);
    EXPECT_EQ("80", upstream_format.format({}, stream_info));
    EXPECT_THAT(upstream_format.formatValue({}, stream_info), ProtoEq(ValueUtil::numberValue(80)));

    // Upstream remote address is not available.
    stream_info.upstreamInfo()->setUpstreamRemoteAddress(nullptr);
    EXPECT_EQ(absl::nullopt, upstream_format.format({}, stream_info));
    EXPECT_THAT(upstream_format.formatValue({}, stream_info), ProtoEq(ValueUtil::nullValue()));

    // Reset to default one.
    stream_info.upstreamInfo()->setUpstreamRemoteAddress(default_upstream_remote_address);
  }

  {
    StreamInfoFormatter upstream_format("UPSTREAM_CLUSTER");
    const std::string observable_cluster_name = "observability_name";
    auto cluster_info_mock = std::make_shared<Upstream::MockClusterInfo>();
    absl::optional<Upstream::ClusterInfoConstSharedPtr> cluster_info = cluster_info_mock;
    EXPECT_CALL(stream_info, upstreamClusterInfo()).WillRepeatedly(Return(cluster_info));
    EXPECT_CALL(*cluster_info_mock, observabilityName())
        .WillRepeatedly(ReturnRef(observable_cluster_name));
    EXPECT_EQ("observability_name", upstream_format.format({}, stream_info));
    EXPECT_THAT(upstream_format.formatValue({}, stream_info),
                ProtoEq(ValueUtil::stringValue("observability_name")));
  }

  {
    StreamInfoFormatter upstream_format("UPSTREAM_CLUSTER");
    absl::optional<Upstream::ClusterInfoConstSharedPtr> cluster_info = nullptr;
    EXPECT_CALL(stream_info, upstreamClusterInfo()).WillRepeatedly(Return(cluster_info));
    EXPECT_EQ(absl::nullopt, upstream_format.format({}, stream_info));
    EXPECT_THAT(upstream_format.formatValue({}, stream_info), ProtoEq(ValueUtil::nullValue()));
  }

  {
    StreamInfoFormatter upstream_format("UPSTREAM_CLUSTER_RAW");
    const std::string raw_cluster_name = "raw_name";
    auto cluster_info_mock = std::make_shared<Upstream::MockClusterInfo>();
    absl::optional<Upstream::ClusterInfoConstSharedPtr> cluster_info = cluster_info_mock;
    EXPECT_CALL(stream_info, upstreamClusterInfo()).WillRepeatedly(Return(cluster_info));
    EXPECT_CALL(*cluster_info_mock, name()).WillRepeatedly(ReturnRef(raw_cluster_name));
    EXPECT_EQ("raw_name", upstream_format.format({}, stream_info));
    EXPECT_THAT(upstream_format.formatValue({}, stream_info),
                ProtoEq(ValueUtil::stringValue("raw_name")));
  }

  {
    StreamInfoFormatter upstream_format("UPSTREAM_CLUSTER_RAW");
    absl::optional<Upstream::ClusterInfoConstSharedPtr> cluster_info = nullptr;
    EXPECT_CALL(stream_info, upstreamClusterInfo()).WillRepeatedly(Return(cluster_info));
    EXPECT_EQ(absl::nullopt, upstream_format.format({}, stream_info));
    EXPECT_THAT(upstream_format.formatValue({}, stream_info), ProtoEq(ValueUtil::nullValue()));
  }

  {
    NiceMock<Api::MockOsSysCalls> os_sys_calls;
    TestThreadsafeSingletonInjector<Api::OsSysCallsImpl> os_calls(&os_sys_calls);
    EXPECT_CALL(os_sys_calls, gethostname(_, _))
        .WillOnce(
            Invoke([](char*, size_t) -> Api::SysCallIntResult { return {-1, ENAMETOOLONG}; }));

    StreamInfoFormatter upstream_format("HOSTNAME");
    EXPECT_EQ(absl::nullopt, upstream_format.format({}, stream_info));
    EXPECT_THAT(upstream_format.formatValue({}, stream_info), ProtoEq(ValueUtil::nullValue()));
  }

  {
    NiceMock<Api::MockOsSysCalls> os_sys_calls;
    TestThreadsafeSingletonInjector<Api::OsSysCallsImpl> os_calls(&os_sys_calls);
    EXPECT_CALL(os_sys_calls, gethostname(_, _))
        .WillOnce(Invoke([](char* name, size_t) -> Api::SysCallIntResult {
          StringUtil::strlcpy(name, "myhostname", 11);
          return {0, 0};
        }));

    StreamInfoFormatter upstream_format("HOSTNAME");
    EXPECT_EQ("myhostname", upstream_format.format({}, stream_info));
    EXPECT_THAT(upstream_format.formatValue({}, stream_info),
                ProtoEq(ValueUtil::stringValue("myhostname")));
  }

  {
    StreamInfoFormatter upstream_format("DOWNSTREAM_LOCAL_ADDRESS");
    EXPECT_EQ("127.0.0.2:0", upstream_format.format({}, stream_info));
    EXPECT_THAT(upstream_format.formatValue({}, stream_info),
                ProtoEq(ValueUtil::stringValue("127.0.0.2:0")));
  }

  {
    StreamInfoFormatter format("DOWNSTREAM_DIRECT_LOCAL_ADDRESS");
    auto address = Network::Address::InstanceConstSharedPtr{new Network::Address::Ipv4Instance(
             "127.1.2.3", 6745)},
         original_address = stream_info.downstream_connection_info_provider_->localAddress();
    stream_info.downstream_connection_info_provider_->setLocalAddress(address);
    EXPECT_EQ("127.0.0.2:0", format.format({}, stream_info));
    EXPECT_THAT(format.formatValue({}, stream_info),
                ProtoEq(ValueUtil::stringValue("127.0.0.2:0")));
    stream_info.downstream_connection_info_provider_->setLocalAddress(original_address);
  }

  {
    StreamInfoFormatter upstream_format("DOWNSTREAM_LOCAL_ADDRESS_WITHOUT_PORT");
    EXPECT_EQ("127.0.0.2", upstream_format.format({}, stream_info));
    EXPECT_THAT(upstream_format.formatValue({}, stream_info),
                ProtoEq(ValueUtil::stringValue("127.0.0.2")));
  }

  {
    StreamInfoFormatter format("DOWNSTREAM_DIRECT_LOCAL_ADDRESS_WITHOUT_PORT");
    EXPECT_EQ("127.0.0.2", format.format({}, stream_info));
    EXPECT_THAT(format.formatValue({}, stream_info), ProtoEq(ValueUtil::stringValue("127.0.0.2")));
  }

  {
    StreamInfoFormatter format("DOWNSTREAM_DIRECT_LOCAL_ADDRESS_WITHOUT_PORT");
    auto address = Network::Address::InstanceConstSharedPtr{
        new Network::Address::Ipv4Instance("127.1.2.3", 8900)};
    stream_info.downstream_connection_info_provider_->setLocalAddress(address);
    EXPECT_EQ("127.0.0.2", format.format({}, stream_info));
    EXPECT_THAT(format.formatValue({}, stream_info), ProtoEq(ValueUtil::stringValue("127.0.0.2")));
  }

  {
    StreamInfoFormatter format("DOWNSTREAM_DIRECT_LOCAL_PORT");
    EXPECT_EQ("0", format.format({}, stream_info));
    EXPECT_THAT(format.formatValue({}, stream_info), ProtoEq(ValueUtil::numberValue(0)));
  }

  {
    StreamInfoFormatter downstream_local_port_format("DOWNSTREAM_LOCAL_PORT"),
        downstream_direct_downstream_local_port_format("DOWNSTREAM_DIRECT_LOCAL_PORT");

    // Validate for IPv4 address
    auto address = Network::Address::InstanceConstSharedPtr{
        new Network::Address::Ipv4Instance("127.1.2.3", 8443)};
    stream_info.downstream_connection_info_provider_->setLocalAddress(address);
    EXPECT_EQ("8443", downstream_local_port_format.format({}, stream_info));
    EXPECT_THAT(downstream_local_port_format.formatValue({}, stream_info),
                ProtoEq(ValueUtil::numberValue(8443)));

    EXPECT_EQ("0", downstream_direct_downstream_local_port_format.format({}, stream_info));
    EXPECT_THAT(downstream_direct_downstream_local_port_format.formatValue({}, stream_info),
                ProtoEq(ValueUtil::numberValue(0)));

    // Validate for IPv6 address
    address =
        Network::Address::InstanceConstSharedPtr{new Network::Address::Ipv6Instance("::1", 9443)};
    stream_info.downstream_connection_info_provider_->setLocalAddress(address);
    EXPECT_EQ("9443", downstream_local_port_format.format({}, stream_info));
    EXPECT_THAT(downstream_local_port_format.formatValue({}, stream_info),
                ProtoEq(ValueUtil::numberValue(9443)));

    EXPECT_EQ("0", downstream_direct_downstream_local_port_format.format({}, stream_info));
    EXPECT_THAT(downstream_direct_downstream_local_port_format.formatValue({}, stream_info),
                ProtoEq(ValueUtil::numberValue(0)));
    // Validate for Pipe
    address =
        Network::Address::InstanceConstSharedPtr{*Network::Address::PipeInstance::create("/foo")};
    stream_info.downstream_connection_info_provider_->setLocalAddress(address);
    EXPECT_EQ("", downstream_local_port_format.format({}, stream_info));
    EXPECT_THAT(downstream_local_port_format.formatValue({}, stream_info),
                ProtoEq(ValueUtil::nullValue()));
    EXPECT_EQ("0", downstream_direct_downstream_local_port_format.format({}, stream_info));
    EXPECT_THAT(downstream_direct_downstream_local_port_format.formatValue({}, stream_info),
                ProtoEq(ValueUtil::numberValue(0)));
  }

  {
    StreamInfoFormatter upstream_format("DOWNSTREAM_REMOTE_ADDRESS_WITHOUT_PORT");
    EXPECT_EQ("127.0.0.1", upstream_format.format({}, stream_info));
    EXPECT_THAT(upstream_format.formatValue({}, stream_info),
                ProtoEq(ValueUtil::stringValue("127.0.0.1")));
  }

  {
    StreamInfoFormatter upstream_format("DOWNSTREAM_REMOTE_ADDRESS");
    EXPECT_EQ("127.0.0.1:0", upstream_format.format({}, stream_info));
    EXPECT_THAT(upstream_format.formatValue({}, stream_info),
                ProtoEq(ValueUtil::stringValue("127.0.0.1:0")));
  }

  {
    StreamInfoFormatter upstream_format("DOWNSTREAM_REMOTE_PORT");
    EXPECT_EQ("0", upstream_format.format({}, stream_info));
    EXPECT_THAT(upstream_format.formatValue({}, stream_info), ProtoEq(ValueUtil::numberValue(0)));
  }

  {
    StreamInfoFormatter upstream_format("DOWNSTREAM_DIRECT_REMOTE_ADDRESS_WITHOUT_PORT");
    EXPECT_EQ("127.0.0.3", upstream_format.format({}, stream_info));
    EXPECT_THAT(upstream_format.formatValue({}, stream_info),
                ProtoEq(ValueUtil::stringValue("127.0.0.3")));
  }

  {
    StreamInfoFormatter upstream_format("DOWNSTREAM_DIRECT_REMOTE_ADDRESS");
    EXPECT_EQ("127.0.0.3:63443", upstream_format.format({}, stream_info));
    EXPECT_THAT(upstream_format.formatValue({}, stream_info),
                ProtoEq(ValueUtil::stringValue("127.0.0.3:63443")));
  }

  {
    StreamInfoFormatter upstream_format("DOWNSTREAM_DIRECT_REMOTE_PORT");
    EXPECT_EQ("63443", upstream_format.format({}, stream_info));
    EXPECT_THAT(upstream_format.formatValue({}, stream_info),
                ProtoEq(ValueUtil::numberValue(63443)));
  }

  {
    StreamInfoFormatter upstream_format("CONNECTION_ID");
    uint64_t id = 123;
    stream_info.downstream_connection_info_provider_->setConnectionID(id);
    EXPECT_EQ("123", upstream_format.format({}, stream_info));
    EXPECT_THAT(upstream_format.formatValue({}, stream_info), ProtoEq(ValueUtil::numberValue(id)));
  }
  {
    StreamInfoFormatter upstream_format("UPSTREAM_CONNECTION_ID");
    uint64_t id = 1234;
    stream_info.upstreamInfo()->setUpstreamConnectionId(id);
    EXPECT_EQ("1234", upstream_format.format({}, stream_info));
    EXPECT_THAT(upstream_format.formatValue({}, stream_info), ProtoEq(ValueUtil::numberValue(id)));
  }
  {
    StreamInfoFormatter upstream_format("STREAM_ID");

    StreamInfo::StreamIdProviderImpl id_provider("ffffffff-0012-0110-00ff-0c00400600ff");
    EXPECT_CALL(stream_info, getStreamIdProvider())
        .WillRepeatedly(Return(makeOptRef<const StreamInfo::StreamIdProvider>(id_provider)));

    EXPECT_EQ("ffffffff-0012-0110-00ff-0c00400600ff", upstream_format.format({}, stream_info));
    EXPECT_THAT(upstream_format.formatValue({}, stream_info),
                ProtoEq(ValueUtil::stringValue("ffffffff-0012-0110-00ff-0c00400600ff")));
  }

  {
    StreamInfoFormatter upstream_format("REQUESTED_SERVER_NAME");
    std::string requested_server_name;
    stream_info.downstream_connection_info_provider_->setRequestedServerName(requested_server_name);
    EXPECT_EQ(absl::nullopt, upstream_format.format({}, stream_info));
    EXPECT_THAT(upstream_format.formatValue({}, stream_info), ProtoEq(ValueUtil::nullValue()));
  }

  {
    StreamInfoFormatter upstream_format("REQUESTED_SERVER_NAME");
    std::string requested_server_name = "outbound_.8080_._.example.com";
    stream_info.downstream_connection_info_provider_->setRequestedServerName(requested_server_name);
    EXPECT_EQ("outbound_.8080_._.example.com", upstream_format.format({}, stream_info));
    EXPECT_THAT(upstream_format.formatValue({}, stream_info),
                ProtoEq(ValueUtil::stringValue("outbound_.8080_._.example.com")));
  }

  {
    StreamInfoFormatter upstream_format("REQUESTED_SERVER_NAME");
    std::string requested_server_name = "stub-server";
    stream_info.downstream_connection_info_provider_->setRequestedServerName(requested_server_name);
    EXPECT_EQ("stub-server", upstream_format.format({}, stream_info));
    EXPECT_THAT(upstream_format.formatValue({}, stream_info),
                ProtoEq(ValueUtil::stringValue("stub-server")));
  }

  {
    StreamInfoFormatter upstream_format("REQUESTED_SERVER_NAME");
    std::string requested_server_name = "stub_server\n";
    stream_info.downstream_connection_info_provider_->setRequestedServerName(requested_server_name);
    EXPECT_EQ("invalid:stub_server_", upstream_format.format({}, stream_info));
    EXPECT_THAT(upstream_format.formatValue({}, stream_info),
                ProtoEq(ValueUtil::stringValue("invalid:stub_server_")));
  }

  {
    StreamInfoFormatter upstream_format("REQUESTED_SERVER_NAME");
    std::string requested_server_name = "\e[0;34m\n$(echo -e $blue)end<script>alert()</script>";
    stream_info.downstream_connection_info_provider_->setRequestedServerName(requested_server_name);
    EXPECT_EQ("invalid:__0_34m___echo_-e__blue_end_script_alert____script_",
              upstream_format.format({}, stream_info));
    EXPECT_THAT(upstream_format.formatValue({}, stream_info),
                ProtoEq(ValueUtil::stringValue(
                    "invalid:__0_34m___echo_-e__blue_end_script_alert____script_")));
  }

  {
    StreamInfoFormatter upstream_format("REQUESTED_SERVER_NAME");
    std::string invalid_utf8_string("prefix");
    invalid_utf8_string.append(1, char(0xc3));
    invalid_utf8_string.append(1, char(0xc7));
    invalid_utf8_string.append("valid_middle");
    invalid_utf8_string.append(1, char(0xc4));
    invalid_utf8_string.append("valid_suffix");
    stream_info.downstream_connection_info_provider_->setRequestedServerName(invalid_utf8_string);
    EXPECT_EQ("invalid:prefix__valid_middle_valid_suffix", upstream_format.format({}, stream_info));
    EXPECT_THAT(upstream_format.formatValue({}, stream_info),
                ProtoEq(ValueUtil::stringValue("invalid:prefix__valid_middle_valid_suffix")));
  }

  {
    StreamInfoFormatter listener_format("DOWNSTREAM_TRANSPORT_FAILURE_REASON");
    std::string downstream_transport_failure_reason = "TLS error";
    stream_info.setDownstreamTransportFailureReason(downstream_transport_failure_reason);
    EXPECT_EQ("TLS_error", listener_format.format({}, stream_info));
    EXPECT_THAT(listener_format.formatValue({}, stream_info),
                ProtoEq(ValueUtil::stringValue("TLS_error")));
  }
  {
    StreamInfoFormatter listener_format("DOWNSTREAM_TRANSPORT_FAILURE_REASON");
    std::string downstream_transport_failure_reason;
    stream_info.setDownstreamTransportFailureReason(downstream_transport_failure_reason);
    EXPECT_EQ(absl::nullopt, listener_format.format({}, stream_info));
    EXPECT_THAT(listener_format.formatValue({}, stream_info), ProtoEq(ValueUtil::nullValue()));
  }

  {
    StreamInfoFormatter upstream_format("UPSTREAM_TRANSPORT_FAILURE_REASON");
    std::string upstream_transport_failure_reason = "SSL error";
    stream_info.upstreamInfo()->setUpstreamTransportFailureReason(
        upstream_transport_failure_reason);
    EXPECT_EQ("SSL_error", upstream_format.format({}, stream_info));
    EXPECT_THAT(upstream_format.formatValue({}, stream_info),
                ProtoEq(ValueUtil::stringValue("SSL_error")));
  }
  {
    StreamInfoFormatter upstream_format("UPSTREAM_TRANSPORT_FAILURE_REASON");
    std::string upstream_transport_failure_reason;
    stream_info.upstreamInfo()->setUpstreamTransportFailureReason(
        upstream_transport_failure_reason);
    EXPECT_EQ(absl::nullopt, upstream_format.format({}, stream_info));
    EXPECT_THAT(upstream_format.formatValue({}, stream_info), ProtoEq(ValueUtil::nullValue()));
  }
  {
    StreamInfoFormatter upstream_connection_pool_callback_duration_format(
        "UPSTREAM_CONNECTION_POOL_READY_DURATION");
    EXPECT_EQ(absl::nullopt,
              upstream_connection_pool_callback_duration_format.format({}, stream_info));
    EXPECT_THAT(upstream_connection_pool_callback_duration_format.formatValue({}, stream_info),
                ProtoEq(ValueUtil::nullValue()));
  }

  {
    StreamInfoFormatter upstream_connection_pool_callback_duration_format(
        "UPSTREAM_CONNECTION_POOL_READY_DURATION");
    EXPECT_CALL(time_system, monotonicTime)
        .WillOnce(Return(MonotonicTime(std::chrono::nanoseconds(25000000))));
    upstream_timing.recordConnectionPoolCallbackLatency(
        MonotonicTime(std::chrono::nanoseconds(10000000)), time_system);

    EXPECT_EQ("15", upstream_connection_pool_callback_duration_format.format({}, stream_info));
    EXPECT_THAT(upstream_connection_pool_callback_duration_format.formatValue({}, stream_info),
                ProtoEq(ValueUtil::numberValue(15.0)));
  }

  {
    EXPECT_THROW_WITH_MESSAGE(
        { StreamInfoFormatter upstream_format("COMMON_DURATION"); }, EnvoyException,
        "COMMON_DURATION requires parameters");
  }

  {
    EXPECT_THROW_WITH_MESSAGE(
        { StreamInfoFormatter duration_format("COMMON_DURATION", "a"); }, EnvoyException,
        "Invalid common duration configuration: a.");
  }

  {
    EXPECT_THROW_WITH_MESSAGE(
        { StreamInfoFormatter duration_format("COMMON_DURATION", "a:b:c:d"); }, EnvoyException,
        "Invalid common duration configuration: a:b:c:d.");
  }

  {
    EXPECT_THROW_WITH_MESSAGE(
        { StreamInfoFormatter duration_format("COMMON_DURATION", "a:b:zs"); }, EnvoyException,
        "Invalid common duration precision: zs.");
  }

  {
    std::vector<std::string> time_points{
        "DS_RX_BEG", "DS_RX_END", "US_CX_BEG", "US_CX_END", "US_HS_END", "US_TX_BEG",
        "US_TX_END", "US_RX_BEG", "US_RX_END", "DS_TX_BEG", "DS_TX_END", "custom_time_point",
    };

    std::vector<std::string> precisions{"ms", "us", "ns"};

    // No time points set.
    {
      NiceMock<StreamInfo::MockStreamInfo> stream_info;
      MockTimeSystem time_system;
      for (size_t start_index = 0; start_index < time_points.size(); start_index++) {
        for (size_t end_index = 0; end_index < time_points.size(); end_index++) {
          for (auto& precision : precisions) {
            const std::string sub_command =
                absl::StrCat(time_points[start_index], ":", time_points[end_index], ":", precision);
            StreamInfoFormatter duration_format("COMMON_DURATION", sub_command);

            if (start_index == end_index && start_index == 0) {
              EXPECT_EQ("0", duration_format.format({}, stream_info));
              EXPECT_THAT(duration_format.formatValue({}, stream_info),
                          ProtoEq(ValueUtil::numberValue(0)));
            } else {
              EXPECT_EQ(absl::nullopt, duration_format.format({}, stream_info));
              EXPECT_THAT(duration_format.formatValue({}, stream_info),
                          ProtoEq(ValueUtil::nullValue()));
            }
          }
        }
      }
    }

    {
      NiceMock<StreamInfo::MockStreamInfo> stream_info;
      MockTimeSystem time_system;

      // DS_RX_BEG
      EXPECT_CALL(time_system, monotonicTime)
          .WillOnce(Return(MonotonicTime(std::chrono::nanoseconds(1000000))));
      stream_info.start_time_monotonic_ = time_system.monotonicTime();

      // DS_RX_END
      EXPECT_CALL(time_system, monotonicTime)
          .WillOnce(Return(MonotonicTime(std::chrono::nanoseconds(2000000))));
      stream_info.downstream_timing_.onLastDownstreamRxByteReceived(time_system);

      // US_CX_BEG
      EXPECT_CALL(time_system, monotonicTime)
          .WillOnce(Return(MonotonicTime(std::chrono::nanoseconds(3000000))));
      stream_info.upstream_info_->upstreamTiming().upstream_connect_start_ =
          time_system.monotonicTime();

      // US_CX_END
      EXPECT_CALL(time_system, monotonicTime)
          .WillOnce(Return(MonotonicTime(std::chrono::nanoseconds(4000000))));
      stream_info.upstream_info_->upstreamTiming().upstream_connect_complete_ =
          time_system.monotonicTime();

      // US_HS_END
      EXPECT_CALL(time_system, monotonicTime)
          .WillOnce(Return(MonotonicTime(std::chrono::nanoseconds(5000000))));
      stream_info.upstream_info_->upstreamTiming().upstream_handshake_complete_ =
          time_system.monotonicTime();

      // US_TX_BEG
      EXPECT_CALL(time_system, monotonicTime)
          .WillOnce(Return(MonotonicTime(std::chrono::nanoseconds(6000000))));
      stream_info.upstream_info_->upstreamTiming().first_upstream_tx_byte_sent_ =
          time_system.monotonicTime();

      // US_TX_END
      EXPECT_CALL(time_system, monotonicTime)
          .WillOnce(Return(MonotonicTime(std::chrono::nanoseconds(7000000))));
      stream_info.upstream_info_->upstreamTiming().last_upstream_tx_byte_sent_ =
          time_system.monotonicTime();

      // US_RX_BEG
      EXPECT_CALL(time_system, monotonicTime)
          .WillOnce(Return(MonotonicTime(std::chrono::nanoseconds(8000000))));
      stream_info.upstream_info_->upstreamTiming().first_upstream_rx_byte_received_ =
          time_system.monotonicTime();

      // US_RX_END
      EXPECT_CALL(time_system, monotonicTime)
          .WillOnce(Return(MonotonicTime(std::chrono::nanoseconds(9000000))));
      stream_info.upstream_info_->upstreamTiming().last_upstream_rx_byte_received_ =
          time_system.monotonicTime();

      // DS_TX_BEG
      EXPECT_CALL(time_system, monotonicTime)
          .WillOnce(Return(MonotonicTime(std::chrono::nanoseconds(10000000))));
      stream_info.downstream_timing_.onFirstDownstreamTxByteSent(time_system);

      // DS_TX_END
      EXPECT_CALL(time_system, monotonicTime)
          .WillOnce(Return(MonotonicTime(std::chrono::nanoseconds(11000000))));
      stream_info.downstream_timing_.onLastDownstreamTxByteSent(time_system);

      // custom_time_point
      stream_info.downstream_timing_.setValue("custom_time_point",
                                              MonotonicTime(std::chrono::nanoseconds(12000000)));

      for (size_t start_index = 0; start_index < time_points.size(); start_index++) {
        for (size_t end_index = 0; end_index < time_points.size(); end_index++) {
          uint64_t precision_factor = 1;
          for (auto& precision : precisions) {
            auto current_factor = precision_factor;
            precision_factor *= 1000;

            const std::string sub_command =
                absl::StrCat(time_points[start_index], ":", time_points[end_index], ":", precision);

            StreamInfoFormatter duration_format("COMMON_DURATION", sub_command);

            if (start_index > end_index) {
              EXPECT_EQ(absl::nullopt, duration_format.format({}, stream_info));
              EXPECT_THAT(duration_format.formatValue({}, stream_info),
                          ProtoEq(ValueUtil::nullValue()));
              continue;
            } else {
              const auto diff = (end_index - start_index) * current_factor;
              EXPECT_EQ(std::to_string(diff), duration_format.format({}, stream_info));
              EXPECT_THAT(duration_format.formatValue({}, stream_info),
                          ProtoEq(ValueUtil::numberValue(diff)));
            }
          }
        }
      }
    }
  }
}

TEST(SubstitutionFormatterTest, streamInfoFormatterWithSsl) {
  EXPECT_THROW(StreamInfoFormatter formatter("unknown_field"), EnvoyException);

  {
    NiceMock<StreamInfo::MockStreamInfo> stream_info;

    auto filter_chain_info = std::make_shared<NiceMock<Network::MockFilterChainInfo>>();
    filter_chain_info->filter_chain_name_ = "mock_filter_chain_name";

    stream_info.downstream_connection_info_provider_->setFilterChainInfo(filter_chain_info);

    StreamInfoFormatter upstream_format("FILTER_CHAIN_NAME");

    EXPECT_EQ("mock_filter_chain_name", upstream_format.format({}, stream_info));
  }

  {
    NiceMock<StreamInfo::MockStreamInfo> stream_info;
    StreamInfoFormatter upstream_format("VIRTUAL_CLUSTER_NAME");
    std::string virtual_cluster_name = "authN";
    stream_info.setVirtualClusterName(virtual_cluster_name);
    EXPECT_EQ("authN", upstream_format.format({}, stream_info));
  }

  {
    NiceMock<StreamInfo::MockStreamInfo> stream_info;
    StreamInfoFormatter upstream_format("VIRTUAL_CLUSTER_NAME");
    EXPECT_EQ(absl::nullopt, upstream_format.format({}, stream_info));
  }

  {
    // Use a local stream info for these tests as as setSslConnection can only be called once.
    NiceMock<StreamInfo::MockStreamInfo> stream_info;
    StreamInfoFormatter upstream_format("DOWNSTREAM_PEER_URI_SAN");
    auto connection_info = std::make_shared<Ssl::MockConnectionInfo>();
    const std::vector<std::string> sans{"san"};
    EXPECT_CALL(*connection_info, uriSanPeerCertificate()).WillRepeatedly(Return(sans));
    stream_info.downstream_connection_info_provider_->setSslConnection(connection_info);
    EXPECT_EQ("san", upstream_format.format({}, stream_info));
    EXPECT_THAT(upstream_format.formatValue({}, stream_info),
                ProtoEq(ValueUtil::stringValue("san")));
  }

  {
    NiceMock<StreamInfo::MockStreamInfo> stream_info;
    StreamInfoFormatter upstream_format("DOWNSTREAM_PEER_URI_SAN");
    auto connection_info = std::make_shared<Ssl::MockConnectionInfo>();
    const std::vector<std::string> sans{"san1", "san2"};
    EXPECT_CALL(*connection_info, uriSanPeerCertificate()).WillRepeatedly(Return(sans));
    stream_info.downstream_connection_info_provider_->setSslConnection(connection_info);
    EXPECT_EQ("san1,san2", upstream_format.format({}, stream_info));
  }
  {
    NiceMock<StreamInfo::MockStreamInfo> stream_info;
    StreamInfoFormatter upstream_format("DOWNSTREAM_PEER_URI_SAN");
    auto connection_info = std::make_shared<Ssl::MockConnectionInfo>();
    EXPECT_CALL(*connection_info, uriSanPeerCertificate())
        .WillRepeatedly(Return(std::vector<std::string>()));
    stream_info.downstream_connection_info_provider_->setSslConnection(connection_info);
    EXPECT_EQ(absl::nullopt, upstream_format.format({}, stream_info));
    EXPECT_THAT(upstream_format.formatValue({}, stream_info), ProtoEq(ValueUtil::nullValue()));
  }
  {
    NiceMock<StreamInfo::MockStreamInfo> stream_info;
    stream_info.downstream_connection_info_provider_->setSslConnection(nullptr);
    StreamInfoFormatter upstream_format("DOWNSTREAM_PEER_URI_SAN");
    EXPECT_EQ(absl::nullopt, upstream_format.format({}, stream_info));
    EXPECT_THAT(upstream_format.formatValue({}, stream_info), ProtoEq(ValueUtil::nullValue()));
  }
  {
    // Use a local stream info for these tests as as setSslConnection can only be called once.
    NiceMock<StreamInfo::MockStreamInfo> stream_info;
    StreamInfoFormatter upstream_format("DOWNSTREAM_PEER_DNS_SAN");
    auto connection_info = std::make_shared<Ssl::MockConnectionInfo>();
    const std::vector<std::string> sans{"san"};
    EXPECT_CALL(*connection_info, dnsSansPeerCertificate()).WillRepeatedly(Return(sans));
    stream_info.downstream_connection_info_provider_->setSslConnection(connection_info);
    EXPECT_EQ("san", upstream_format.format({}, stream_info));
    EXPECT_THAT(upstream_format.formatValue({}, stream_info),
                ProtoEq(ValueUtil::stringValue("san")));
  }

  {
    NiceMock<StreamInfo::MockStreamInfo> stream_info;
    StreamInfoFormatter upstream_format("DOWNSTREAM_PEER_DNS_SAN");
    auto connection_info = std::make_shared<Ssl::MockConnectionInfo>();
    const std::vector<std::string> sans{"san1", "san2"};
    EXPECT_CALL(*connection_info, dnsSansPeerCertificate()).WillRepeatedly(Return(sans));
    stream_info.downstream_connection_info_provider_->setSslConnection(connection_info);
    EXPECT_EQ("san1,san2", upstream_format.format({}, stream_info));
  }
  {
    NiceMock<StreamInfo::MockStreamInfo> stream_info;
    StreamInfoFormatter upstream_format("DOWNSTREAM_PEER_DNS_SAN");
    auto connection_info = std::make_shared<Ssl::MockConnectionInfo>();
    EXPECT_CALL(*connection_info, dnsSansPeerCertificate())
        .WillRepeatedly(Return(std::vector<std::string>()));
    stream_info.downstream_connection_info_provider_->setSslConnection(connection_info);
    EXPECT_EQ(absl::nullopt, upstream_format.format({}, stream_info));
    EXPECT_THAT(upstream_format.formatValue({}, stream_info), ProtoEq(ValueUtil::nullValue()));
  }
  {
    NiceMock<StreamInfo::MockStreamInfo> stream_info;
    stream_info.downstream_connection_info_provider_->setSslConnection(nullptr);
    StreamInfoFormatter upstream_format("DOWNSTREAM_PEER_DNS_SAN");
    EXPECT_EQ(absl::nullopt, upstream_format.format({}, stream_info));
    EXPECT_THAT(upstream_format.formatValue({}, stream_info), ProtoEq(ValueUtil::nullValue()));
  }
  {
    // Use a local stream info for these tests as as setSslConnection can only be called once.
    NiceMock<StreamInfo::MockStreamInfo> stream_info;
    StreamInfoFormatter upstream_format("DOWNSTREAM_PEER_IP_SAN");
    auto connection_info = std::make_shared<Ssl::MockConnectionInfo>();
    const std::vector<std::string> sans{"san"};
    EXPECT_CALL(*connection_info, ipSansPeerCertificate()).WillRepeatedly(Return(sans));
    stream_info.downstream_connection_info_provider_->setSslConnection(connection_info);
    EXPECT_EQ("san", upstream_format.format({}, stream_info));
    EXPECT_THAT(upstream_format.formatValue({}, stream_info),
                ProtoEq(ValueUtil::stringValue("san")));
  }

  {
    NiceMock<StreamInfo::MockStreamInfo> stream_info;
    StreamInfoFormatter upstream_format("DOWNSTREAM_PEER_IP_SAN");
    auto connection_info = std::make_shared<Ssl::MockConnectionInfo>();
    const std::vector<std::string> sans{"san1", "san2"};
    EXPECT_CALL(*connection_info, ipSansPeerCertificate()).WillRepeatedly(Return(sans));
    stream_info.downstream_connection_info_provider_->setSslConnection(connection_info);
    EXPECT_EQ("san1,san2", upstream_format.format({}, stream_info));
  }
  {
    NiceMock<StreamInfo::MockStreamInfo> stream_info;
    StreamInfoFormatter upstream_format("DOWNSTREAM_PEER_IP_SAN");
    auto connection_info = std::make_shared<Ssl::MockConnectionInfo>();
    EXPECT_CALL(*connection_info, ipSansPeerCertificate())
        .WillRepeatedly(Return(std::vector<std::string>()));
    stream_info.downstream_connection_info_provider_->setSslConnection(connection_info);
    EXPECT_EQ(absl::nullopt, upstream_format.format({}, stream_info));
    EXPECT_THAT(upstream_format.formatValue({}, stream_info), ProtoEq(ValueUtil::nullValue()));
  }
  {
    NiceMock<StreamInfo::MockStreamInfo> stream_info;
    stream_info.downstream_connection_info_provider_->setSslConnection(nullptr);
    StreamInfoFormatter upstream_format("DOWNSTREAM_PEER_IP_SAN");
    EXPECT_EQ(absl::nullopt, upstream_format.format({}, stream_info));
    EXPECT_THAT(upstream_format.formatValue({}, stream_info), ProtoEq(ValueUtil::nullValue()));
  }
  {
    NiceMock<StreamInfo::MockStreamInfo> stream_info;
    StreamInfoFormatter upstream_format("DOWNSTREAM_PEER_EMAIL_SAN");
    auto connection_info = std::make_shared<Ssl::MockConnectionInfo>();
    const std::vector<std::string> sans{"san"};
    EXPECT_CALL(*connection_info, emailSansPeerCertificate()).WillRepeatedly(Return(sans));
    stream_info.downstream_connection_info_provider_->setSslConnection(connection_info);
    EXPECT_EQ("san", upstream_format.format({}, stream_info));
    EXPECT_THAT(upstream_format.formatValue({}, stream_info),
                ProtoEq(ValueUtil::stringValue("san")));
  }
  {
    NiceMock<StreamInfo::MockStreamInfo> stream_info;
    StreamInfoFormatter upstream_format("DOWNSTREAM_PEER_EMAIL_SAN");
    auto connection_info = std::make_shared<Ssl::MockConnectionInfo>();
    const std::vector<std::string> sans{"san1", "san2"};
    EXPECT_CALL(*connection_info, emailSansPeerCertificate()).WillRepeatedly(Return(sans));
    stream_info.downstream_connection_info_provider_->setSslConnection(connection_info);
    EXPECT_EQ("san1,san2", upstream_format.format({}, stream_info));
  }
  {
    NiceMock<StreamInfo::MockStreamInfo> stream_info;
    StreamInfoFormatter upstream_format("DOWNSTREAM_PEER_EMAIL_SAN");
    auto connection_info = std::make_shared<Ssl::MockConnectionInfo>();
    EXPECT_CALL(*connection_info, emailSansPeerCertificate())
        .WillRepeatedly(Return(std::vector<std::string>()));
    stream_info.downstream_connection_info_provider_->setSslConnection(connection_info);
    EXPECT_EQ(absl::nullopt, upstream_format.format({}, stream_info));
    EXPECT_THAT(upstream_format.formatValue({}, stream_info), ProtoEq(ValueUtil::nullValue()));
  }
  {
    NiceMock<StreamInfo::MockStreamInfo> stream_info;
    stream_info.downstream_connection_info_provider_->setSslConnection(nullptr);
    StreamInfoFormatter upstream_format("DOWNSTREAM_PEER_EMAIL_SAN");
    EXPECT_EQ(absl::nullopt, upstream_format.format({}, stream_info));
    EXPECT_THAT(upstream_format.formatValue({}, stream_info), ProtoEq(ValueUtil::nullValue()));
  }
  {
    NiceMock<StreamInfo::MockStreamInfo> stream_info;
    StreamInfoFormatter upstream_format("DOWNSTREAM_PEER_OTHERNAME_SAN");
    auto connection_info = std::make_shared<Ssl::MockConnectionInfo>();
    const std::vector<std::string> sans{"san"};
    EXPECT_CALL(*connection_info, othernameSansPeerCertificate()).WillRepeatedly(Return(sans));
    stream_info.downstream_connection_info_provider_->setSslConnection(connection_info);
    EXPECT_EQ("san", upstream_format.format({}, stream_info));
    EXPECT_THAT(upstream_format.formatValue({}, stream_info),
                ProtoEq(ValueUtil::stringValue("san")));
  }
  {
    NiceMock<StreamInfo::MockStreamInfo> stream_info;
    StreamInfoFormatter upstream_format("DOWNSTREAM_PEER_OTHERNAME_SAN");
    auto connection_info = std::make_shared<Ssl::MockConnectionInfo>();
    const std::vector<std::string> sans{"san1", "san2"};
    EXPECT_CALL(*connection_info, othernameSansPeerCertificate()).WillRepeatedly(Return(sans));
    stream_info.downstream_connection_info_provider_->setSslConnection(connection_info);
    EXPECT_EQ("san1,san2", upstream_format.format({}, stream_info));
  }
  {
    NiceMock<StreamInfo::MockStreamInfo> stream_info;
    StreamInfoFormatter upstream_format("DOWNSTREAM_PEER_OTHERNAME_SAN");
    auto connection_info = std::make_shared<Ssl::MockConnectionInfo>();
    EXPECT_CALL(*connection_info, othernameSansPeerCertificate())
        .WillRepeatedly(Return(std::vector<std::string>()));
    stream_info.downstream_connection_info_provider_->setSslConnection(connection_info);
    EXPECT_EQ(absl::nullopt, upstream_format.format({}, stream_info));
    EXPECT_THAT(upstream_format.formatValue({}, stream_info), ProtoEq(ValueUtil::nullValue()));
  }
  {
    NiceMock<StreamInfo::MockStreamInfo> stream_info;
    stream_info.downstream_connection_info_provider_->setSslConnection(nullptr);
    StreamInfoFormatter upstream_format("DOWNSTREAM_PEER_OTHERNAME_SAN");
    EXPECT_EQ(absl::nullopt, upstream_format.format({}, stream_info));
    EXPECT_THAT(upstream_format.formatValue({}, stream_info), ProtoEq(ValueUtil::nullValue()));
  }

  {
    NiceMock<StreamInfo::MockStreamInfo> stream_info;
    StreamInfoFormatter upstream_format("DOWNSTREAM_LOCAL_URI_SAN");
    auto connection_info = std::make_shared<Ssl::MockConnectionInfo>();
    const std::vector<std::string> sans{"san"};
    EXPECT_CALL(*connection_info, uriSanLocalCertificate()).WillRepeatedly(Return(sans));
    stream_info.downstream_connection_info_provider_->setSslConnection(connection_info);
    EXPECT_EQ("san", upstream_format.format({}, stream_info));
    EXPECT_THAT(upstream_format.formatValue({}, stream_info),
                ProtoEq(ValueUtil::stringValue("san")));
  }
  {
    NiceMock<StreamInfo::MockStreamInfo> stream_info;
    StreamInfoFormatter upstream_format("DOWNSTREAM_LOCAL_URI_SAN");
    auto connection_info = std::make_shared<Ssl::MockConnectionInfo>();
    const std::vector<std::string> sans{"san1", "san2"};
    EXPECT_CALL(*connection_info, uriSanLocalCertificate()).WillRepeatedly(Return(sans));
    stream_info.downstream_connection_info_provider_->setSslConnection(connection_info);
    EXPECT_EQ("san1,san2", upstream_format.format({}, stream_info));
  }
  {
    NiceMock<StreamInfo::MockStreamInfo> stream_info;
    StreamInfoFormatter upstream_format("DOWNSTREAM_LOCAL_URI_SAN");
    auto connection_info = std::make_shared<Ssl::MockConnectionInfo>();
    EXPECT_CALL(*connection_info, uriSanLocalCertificate())
        .WillRepeatedly(Return(std::vector<std::string>()));
    stream_info.downstream_connection_info_provider_->setSslConnection(connection_info);
    EXPECT_EQ(absl::nullopt, upstream_format.format({}, stream_info));
    EXPECT_THAT(upstream_format.formatValue({}, stream_info), ProtoEq(ValueUtil::nullValue()));
  }
  {
    NiceMock<StreamInfo::MockStreamInfo> stream_info;
    stream_info.downstream_connection_info_provider_->setSslConnection(nullptr);
    StreamInfoFormatter upstream_format("DOWNSTREAM_LOCAL_URI_SAN");
    EXPECT_EQ(absl::nullopt, upstream_format.format({}, stream_info));
    EXPECT_THAT(upstream_format.formatValue({}, stream_info), ProtoEq(ValueUtil::nullValue()));
  }
  {
    NiceMock<StreamInfo::MockStreamInfo> stream_info;
    StreamInfoFormatter upstream_format("DOWNSTREAM_LOCAL_DNS_SAN");
    auto connection_info = std::make_shared<Ssl::MockConnectionInfo>();
    const std::vector<std::string> sans{"san"};
    EXPECT_CALL(*connection_info, dnsSansLocalCertificate()).WillRepeatedly(Return(sans));
    stream_info.downstream_connection_info_provider_->setSslConnection(connection_info);
    EXPECT_EQ("san", upstream_format.format({}, stream_info));
    EXPECT_THAT(upstream_format.formatValue({}, stream_info),
                ProtoEq(ValueUtil::stringValue("san")));
  }
  {
    NiceMock<StreamInfo::MockStreamInfo> stream_info;
    StreamInfoFormatter upstream_format("DOWNSTREAM_LOCAL_DNS_SAN");
    auto connection_info = std::make_shared<Ssl::MockConnectionInfo>();
    const std::vector<std::string> sans{"san1", "san2"};
    EXPECT_CALL(*connection_info, dnsSansLocalCertificate()).WillRepeatedly(Return(sans));
    stream_info.downstream_connection_info_provider_->setSslConnection(connection_info);
    EXPECT_EQ("san1,san2", upstream_format.format({}, stream_info));
  }
  {
    NiceMock<StreamInfo::MockStreamInfo> stream_info;
    StreamInfoFormatter upstream_format("DOWNSTREAM_LOCAL_DNS_SAN");
    auto connection_info = std::make_shared<Ssl::MockConnectionInfo>();
    EXPECT_CALL(*connection_info, dnsSansLocalCertificate())
        .WillRepeatedly(Return(std::vector<std::string>()));
    stream_info.downstream_connection_info_provider_->setSslConnection(connection_info);
    EXPECT_EQ(absl::nullopt, upstream_format.format({}, stream_info));
    EXPECT_THAT(upstream_format.formatValue({}, stream_info), ProtoEq(ValueUtil::nullValue()));
  }
  {
    NiceMock<StreamInfo::MockStreamInfo> stream_info;
    stream_info.downstream_connection_info_provider_->setSslConnection(nullptr);
    StreamInfoFormatter upstream_format("DOWNSTREAM_LOCAL_DNS_SAN");
    EXPECT_EQ(absl::nullopt, upstream_format.format({}, stream_info));
    EXPECT_THAT(upstream_format.formatValue({}, stream_info), ProtoEq(ValueUtil::nullValue()));
  }
  {
    NiceMock<StreamInfo::MockStreamInfo> stream_info;
    StreamInfoFormatter upstream_format("DOWNSTREAM_LOCAL_IP_SAN");
    auto connection_info = std::make_shared<Ssl::MockConnectionInfo>();
    const std::vector<std::string> sans{"san"};
    EXPECT_CALL(*connection_info, ipSansLocalCertificate()).WillRepeatedly(Return(sans));
    stream_info.downstream_connection_info_provider_->setSslConnection(connection_info);
    EXPECT_EQ("san", upstream_format.format({}, stream_info));
    EXPECT_THAT(upstream_format.formatValue({}, stream_info),
                ProtoEq(ValueUtil::stringValue("san")));
  }
  {
    NiceMock<StreamInfo::MockStreamInfo> stream_info;
    StreamInfoFormatter upstream_format("DOWNSTREAM_LOCAL_IP_SAN");
    auto connection_info = std::make_shared<Ssl::MockConnectionInfo>();
    const std::vector<std::string> sans{"san1", "san2"};
    EXPECT_CALL(*connection_info, ipSansLocalCertificate()).WillRepeatedly(Return(sans));
    stream_info.downstream_connection_info_provider_->setSslConnection(connection_info);
    EXPECT_EQ("san1,san2", upstream_format.format({}, stream_info));
  }
  {
    NiceMock<StreamInfo::MockStreamInfo> stream_info;
    StreamInfoFormatter upstream_format("DOWNSTREAM_LOCAL_IP_SAN");
    auto connection_info = std::make_shared<Ssl::MockConnectionInfo>();
    EXPECT_CALL(*connection_info, ipSansLocalCertificate())
        .WillRepeatedly(Return(std::vector<std::string>()));
    stream_info.downstream_connection_info_provider_->setSslConnection(connection_info);
    EXPECT_EQ(absl::nullopt, upstream_format.format({}, stream_info));
    EXPECT_THAT(upstream_format.formatValue({}, stream_info), ProtoEq(ValueUtil::nullValue()));
  }
  {
    NiceMock<StreamInfo::MockStreamInfo> stream_info;
    stream_info.downstream_connection_info_provider_->setSslConnection(nullptr);
    StreamInfoFormatter upstream_format("DOWNSTREAM_LOCAL_IP_SAN");
    EXPECT_EQ(absl::nullopt, upstream_format.format({}, stream_info));
    EXPECT_THAT(upstream_format.formatValue({}, stream_info), ProtoEq(ValueUtil::nullValue()));
  }
  {
    NiceMock<StreamInfo::MockStreamInfo> stream_info;
    StreamInfoFormatter upstream_format("DOWNSTREAM_LOCAL_EMAIL_SAN");
    auto connection_info = std::make_shared<Ssl::MockConnectionInfo>();
    const std::vector<std::string> sans{"san"};
    EXPECT_CALL(*connection_info, emailSansLocalCertificate()).WillRepeatedly(Return(sans));
    stream_info.downstream_connection_info_provider_->setSslConnection(connection_info);
    EXPECT_EQ("san", upstream_format.format({}, stream_info));
    EXPECT_THAT(upstream_format.formatValue({}, stream_info),
                ProtoEq(ValueUtil::stringValue("san")));
  }
  {
    NiceMock<StreamInfo::MockStreamInfo> stream_info;
    StreamInfoFormatter upstream_format("DOWNSTREAM_LOCAL_EMAIL_SAN");
    auto connection_info = std::make_shared<Ssl::MockConnectionInfo>();
    const std::vector<std::string> sans{"san1", "san2"};
    EXPECT_CALL(*connection_info, emailSansLocalCertificate()).WillRepeatedly(Return(sans));
    stream_info.downstream_connection_info_provider_->setSslConnection(connection_info);
    EXPECT_EQ("san1,san2", upstream_format.format({}, stream_info));
  }
  {
    NiceMock<StreamInfo::MockStreamInfo> stream_info;
    StreamInfoFormatter upstream_format("DOWNSTREAM_LOCAL_EMAIL_SAN");
    auto connection_info = std::make_shared<Ssl::MockConnectionInfo>();
    EXPECT_CALL(*connection_info, emailSansLocalCertificate())
        .WillRepeatedly(Return(std::vector<std::string>()));
    stream_info.downstream_connection_info_provider_->setSslConnection(connection_info);
    EXPECT_EQ(absl::nullopt, upstream_format.format({}, stream_info));
    EXPECT_THAT(upstream_format.formatValue({}, stream_info), ProtoEq(ValueUtil::nullValue()));
  }
  {
    NiceMock<StreamInfo::MockStreamInfo> stream_info;
    stream_info.downstream_connection_info_provider_->setSslConnection(nullptr);
    StreamInfoFormatter upstream_format("DOWNSTREAM_LOCAL_EMAIL_SAN");
    EXPECT_EQ(absl::nullopt, upstream_format.format({}, stream_info));
    EXPECT_THAT(upstream_format.formatValue({}, stream_info), ProtoEq(ValueUtil::nullValue()));
  }
  {
    NiceMock<StreamInfo::MockStreamInfo> stream_info;
    StreamInfoFormatter upstream_format("DOWNSTREAM_LOCAL_OTHERNAME_SAN");
    auto connection_info = std::make_shared<Ssl::MockConnectionInfo>();
    const std::vector<std::string> sans{"san"};
    EXPECT_CALL(*connection_info, othernameSansLocalCertificate()).WillRepeatedly(Return(sans));
    stream_info.downstream_connection_info_provider_->setSslConnection(connection_info);
    EXPECT_EQ("san", upstream_format.format({}, stream_info));
    EXPECT_THAT(upstream_format.formatValue({}, stream_info),
                ProtoEq(ValueUtil::stringValue("san")));
  }
  {
    NiceMock<StreamInfo::MockStreamInfo> stream_info;
    StreamInfoFormatter upstream_format("DOWNSTREAM_LOCAL_OTHERNAME_SAN");
    auto connection_info = std::make_shared<Ssl::MockConnectionInfo>();
    const std::vector<std::string> sans{"san1", "san2"};
    EXPECT_CALL(*connection_info, othernameSansLocalCertificate()).WillRepeatedly(Return(sans));
    stream_info.downstream_connection_info_provider_->setSslConnection(connection_info);
    EXPECT_EQ("san1,san2", upstream_format.format({}, stream_info));
  }
  {
    NiceMock<StreamInfo::MockStreamInfo> stream_info;
    StreamInfoFormatter upstream_format("DOWNSTREAM_LOCAL_OTHERNAME_SAN");
    auto connection_info = std::make_shared<Ssl::MockConnectionInfo>();
    EXPECT_CALL(*connection_info, othernameSansLocalCertificate())
        .WillRepeatedly(Return(std::vector<std::string>()));
    stream_info.downstream_connection_info_provider_->setSslConnection(connection_info);
    EXPECT_EQ(absl::nullopt, upstream_format.format({}, stream_info));
    EXPECT_THAT(upstream_format.formatValue({}, stream_info), ProtoEq(ValueUtil::nullValue()));
  }
  {
    NiceMock<StreamInfo::MockStreamInfo> stream_info;
    stream_info.downstream_connection_info_provider_->setSslConnection(nullptr);
    StreamInfoFormatter upstream_format("DOWNSTREAM_LOCAL_OTHERNAME_SAN");
    EXPECT_EQ(absl::nullopt, upstream_format.format({}, stream_info));
    EXPECT_THAT(upstream_format.formatValue({}, stream_info), ProtoEq(ValueUtil::nullValue()));
  }

  {
    NiceMock<StreamInfo::MockStreamInfo> stream_info;
    StreamInfoFormatter upstream_format("DOWNSTREAM_LOCAL_SUBJECT");
    auto connection_info = std::make_shared<Ssl::MockConnectionInfo>();
    const std::string subject_local = "subject";
    EXPECT_CALL(*connection_info, subjectLocalCertificate())
        .WillRepeatedly(ReturnRef(subject_local));
    stream_info.downstream_connection_info_provider_->setSslConnection(connection_info);
    EXPECT_EQ("subject", upstream_format.format({}, stream_info));
    EXPECT_THAT(upstream_format.formatValue({}, stream_info),
                ProtoEq(ValueUtil::stringValue("subject")));
  }
  {
    NiceMock<StreamInfo::MockStreamInfo> stream_info;
    StreamInfoFormatter upstream_format("DOWNSTREAM_LOCAL_SUBJECT");
    auto connection_info = std::make_shared<Ssl::MockConnectionInfo>();
    EXPECT_CALL(*connection_info, subjectLocalCertificate())
        .WillRepeatedly(ReturnRef(EMPTY_STRING));
    stream_info.downstream_connection_info_provider_->setSslConnection(connection_info);
    EXPECT_EQ(absl::nullopt, upstream_format.format({}, stream_info));
    EXPECT_THAT(upstream_format.formatValue({}, stream_info), ProtoEq(ValueUtil::nullValue()));
  }
  {
    NiceMock<StreamInfo::MockStreamInfo> stream_info;
    stream_info.downstream_connection_info_provider_->setSslConnection(nullptr);
    StreamInfoFormatter upstream_format("DOWNSTREAM_LOCAL_SUBJECT");
    EXPECT_EQ(absl::nullopt, upstream_format.format({}, stream_info));
    EXPECT_THAT(upstream_format.formatValue({}, stream_info), ProtoEq(ValueUtil::nullValue()));
  }
  {
    NiceMock<StreamInfo::MockStreamInfo> stream_info;
    StreamInfoFormatter upstream_format("DOWNSTREAM_PEER_SUBJECT");
    auto connection_info = std::make_shared<Ssl::MockConnectionInfo>();
    const std::string subject_peer = "subject";
    EXPECT_CALL(*connection_info, subjectPeerCertificate()).WillRepeatedly(ReturnRef(subject_peer));
    stream_info.downstream_connection_info_provider_->setSslConnection(connection_info);
    EXPECT_EQ("subject", upstream_format.format({}, stream_info));
    EXPECT_THAT(upstream_format.formatValue({}, stream_info),
                ProtoEq(ValueUtil::stringValue("subject")));
  }
  {
    NiceMock<StreamInfo::MockStreamInfo> stream_info;
    StreamInfoFormatter upstream_format("DOWNSTREAM_PEER_SUBJECT");
    auto connection_info = std::make_shared<Ssl::MockConnectionInfo>();
    EXPECT_CALL(*connection_info, subjectPeerCertificate()).WillRepeatedly(ReturnRef(EMPTY_STRING));
    stream_info.downstream_connection_info_provider_->setSslConnection(connection_info);
    EXPECT_EQ(absl::nullopt, upstream_format.format({}, stream_info));
    EXPECT_THAT(upstream_format.formatValue({}, stream_info), ProtoEq(ValueUtil::nullValue()));
  }
  {
    NiceMock<StreamInfo::MockStreamInfo> stream_info;
    stream_info.downstream_connection_info_provider_->setSslConnection(nullptr);
    StreamInfoFormatter upstream_format("DOWNSTREAM_PEER_SUBJECT");
    EXPECT_EQ(absl::nullopt, upstream_format.format({}, stream_info));
    EXPECT_THAT(upstream_format.formatValue({}, stream_info), ProtoEq(ValueUtil::nullValue()));
  }
  {
    NiceMock<StreamInfo::MockStreamInfo> stream_info;
    StreamInfoFormatter upstream_format("DOWNSTREAM_TLS_SESSION_ID");
    auto connection_info = std::make_shared<Ssl::MockConnectionInfo>();
    const std::string session_id = "deadbeef";
    EXPECT_CALL(*connection_info, sessionId()).WillRepeatedly(ReturnRef(session_id));
    stream_info.downstream_connection_info_provider_->setSslConnection(connection_info);
    EXPECT_EQ("deadbeef", upstream_format.format({}, stream_info));
    EXPECT_THAT(upstream_format.formatValue({}, stream_info),
                ProtoEq(ValueUtil::stringValue("deadbeef")));
  }
  {
    NiceMock<StreamInfo::MockStreamInfo> stream_info;
    StreamInfoFormatter upstream_format("DOWNSTREAM_TLS_SESSION_ID");
    auto connection_info = std::make_shared<Ssl::MockConnectionInfo>();
    EXPECT_CALL(*connection_info, sessionId()).WillRepeatedly(ReturnRef(EMPTY_STRING));
    stream_info.downstream_connection_info_provider_->setSslConnection(connection_info);
    EXPECT_EQ(absl::nullopt, upstream_format.format({}, stream_info));
    EXPECT_THAT(upstream_format.formatValue({}, stream_info), ProtoEq(ValueUtil::nullValue()));
  }
  {
    NiceMock<StreamInfo::MockStreamInfo> stream_info;
    stream_info.downstream_connection_info_provider_->setSslConnection(nullptr);
    StreamInfoFormatter upstream_format("DOWNSTREAM_TLS_SESSION_ID");
    EXPECT_EQ(absl::nullopt, upstream_format.format({}, stream_info));
    EXPECT_THAT(upstream_format.formatValue({}, stream_info), ProtoEq(ValueUtil::nullValue()));
  }
  {
    NiceMock<StreamInfo::MockStreamInfo> stream_info;
    StreamInfoFormatter upstream_format("DOWNSTREAM_TLS_CIPHER");
    auto connection_info = std::make_shared<Ssl::MockConnectionInfo>();
    EXPECT_CALL(*connection_info, ciphersuiteString())
        .WillRepeatedly(Return("TLS_DHE_RSA_WITH_AES_256_GCM_SHA384"));
    stream_info.downstream_connection_info_provider_->setSslConnection(connection_info);
    EXPECT_EQ("TLS_DHE_RSA_WITH_AES_256_GCM_SHA384", upstream_format.format({}, stream_info));
  }
  {
    NiceMock<StreamInfo::MockStreamInfo> stream_info;
    StreamInfoFormatter upstream_format("DOWNSTREAM_TLS_CIPHER");
    auto connection_info = std::make_shared<Ssl::MockConnectionInfo>();
    EXPECT_CALL(*connection_info, ciphersuiteString()).WillRepeatedly(Return(""));
    stream_info.downstream_connection_info_provider_->setSslConnection(connection_info);
    EXPECT_EQ(absl::nullopt, upstream_format.format({}, stream_info));
    EXPECT_THAT(upstream_format.formatValue({}, stream_info), ProtoEq(ValueUtil::nullValue()));
  }
  {
    NiceMock<StreamInfo::MockStreamInfo> stream_info;
    stream_info.downstream_connection_info_provider_->setSslConnection(nullptr);
    StreamInfoFormatter upstream_format("DOWNSTREAM_TLS_CIPHER");
    EXPECT_EQ(absl::nullopt, upstream_format.format({}, stream_info));
    EXPECT_THAT(upstream_format.formatValue({}, stream_info), ProtoEq(ValueUtil::nullValue()));
  }
  {
    NiceMock<StreamInfo::MockStreamInfo> stream_info;
    StreamInfoFormatter upstream_format("DOWNSTREAM_TLS_VERSION");
    auto connection_info = std::make_shared<Ssl::MockConnectionInfo>();
    std::string tlsVersion = "TLSv1.2";
    EXPECT_CALL(*connection_info, tlsVersion()).WillRepeatedly(ReturnRef(tlsVersion));
    stream_info.downstream_connection_info_provider_->setSslConnection(connection_info);
    EXPECT_EQ("TLSv1.2", upstream_format.format({}, stream_info));
    EXPECT_THAT(upstream_format.formatValue({}, stream_info),
                ProtoEq(ValueUtil::stringValue("TLSv1.2")));
  }
  {
    NiceMock<StreamInfo::MockStreamInfo> stream_info;
    StreamInfoFormatter upstream_format("DOWNSTREAM_TLS_VERSION");
    auto connection_info = std::make_shared<Ssl::MockConnectionInfo>();
    EXPECT_CALL(*connection_info, tlsVersion()).WillRepeatedly(ReturnRef(EMPTY_STRING));
    stream_info.downstream_connection_info_provider_->setSslConnection(connection_info);
    EXPECT_EQ(absl::nullopt, upstream_format.format({}, stream_info));
    EXPECT_THAT(upstream_format.formatValue({}, stream_info), ProtoEq(ValueUtil::nullValue()));
  }
  {
    NiceMock<StreamInfo::MockStreamInfo> stream_info;
    stream_info.downstream_connection_info_provider_->setSslConnection(nullptr);
    stream_info.downstream_connection_info_provider_->setSslConnection(nullptr);
    StreamInfoFormatter upstream_format("DOWNSTREAM_TLS_VERSION");
    EXPECT_EQ(absl::nullopt, upstream_format.format({}, stream_info));
    EXPECT_THAT(upstream_format.formatValue({}, stream_info), ProtoEq(ValueUtil::nullValue()));
  }
  {
    NiceMock<StreamInfo::MockStreamInfo> stream_info;
    StreamInfoFormatter upstream_format("DOWNSTREAM_PEER_FINGERPRINT_256");
    auto connection_info = std::make_shared<Ssl::MockConnectionInfo>();
    std::string expected_sha = "685a2db593d5f86d346cb1a297009c3b467ad77f1944aa799039a2fb3d531f3f";
    EXPECT_CALL(*connection_info, sha256PeerCertificateDigest())
        .WillRepeatedly(ReturnRef(expected_sha));
    stream_info.downstream_connection_info_provider_->setSslConnection(connection_info);
    EXPECT_EQ(expected_sha, upstream_format.format({}, stream_info));
    EXPECT_THAT(upstream_format.formatValue({}, stream_info),
                ProtoEq(ValueUtil::stringValue(expected_sha)));
  }
  {
    NiceMock<StreamInfo::MockStreamInfo> stream_info;
    StreamInfoFormatter upstream_format("DOWNSTREAM_PEER_FINGERPRINT_256");
    auto connection_info = std::make_shared<Ssl::MockConnectionInfo>();
    std::string expected_sha;
    EXPECT_CALL(*connection_info, sha256PeerCertificateDigest())
        .WillRepeatedly(ReturnRef(expected_sha));
    stream_info.downstream_connection_info_provider_->setSslConnection(connection_info);
    EXPECT_EQ(absl::nullopt, upstream_format.format({}, stream_info));
    EXPECT_THAT(upstream_format.formatValue({}, stream_info), ProtoEq(ValueUtil::nullValue()));
  }
  {
    NiceMock<StreamInfo::MockStreamInfo> stream_info;
    stream_info.downstream_connection_info_provider_->setSslConnection(nullptr);
    StreamInfoFormatter upstream_format("DOWNSTREAM_PEER_FINGERPRINT_256");
    EXPECT_EQ(absl::nullopt, upstream_format.format({}, stream_info));
    EXPECT_THAT(upstream_format.formatValue({}, stream_info), ProtoEq(ValueUtil::nullValue()));
  }
  {
    NiceMock<StreamInfo::MockStreamInfo> stream_info;
    StreamInfoFormatter upstream_format("DOWNSTREAM_PEER_FINGERPRINT_1");
    auto connection_info = std::make_shared<Ssl::MockConnectionInfo>();
    std::string expected_sha = "685a2db593d5f86d346cb1a297009c3b467ad77f1944aa799039a2fb3d531f3f";
    EXPECT_CALL(*connection_info, sha1PeerCertificateDigest())
        .WillRepeatedly(ReturnRef(expected_sha));
    stream_info.downstream_connection_info_provider_->setSslConnection(connection_info);
    EXPECT_EQ(expected_sha, upstream_format.format({}, stream_info));
    EXPECT_THAT(upstream_format.formatValue({}, stream_info),
                ProtoEq(ValueUtil::stringValue(expected_sha)));
  }
  {
    NiceMock<StreamInfo::MockStreamInfo> stream_info;
    StreamInfoFormatter upstream_format("DOWNSTREAM_PEER_FINGERPRINT_1");
    auto connection_info = std::make_shared<Ssl::MockConnectionInfo>();
    std::string expected_sha;
    EXPECT_CALL(*connection_info, sha1PeerCertificateDigest())
        .WillRepeatedly(ReturnRef(expected_sha));
    stream_info.downstream_connection_info_provider_->setSslConnection(connection_info);
    EXPECT_EQ(absl::nullopt, upstream_format.format({}, stream_info));
    EXPECT_THAT(upstream_format.formatValue({}, stream_info), ProtoEq(ValueUtil::nullValue()));
  }
  {
    NiceMock<StreamInfo::MockStreamInfo> stream_info;
    stream_info.downstream_connection_info_provider_->setSslConnection(nullptr);
    StreamInfoFormatter upstream_format("DOWNSTREAM_PEER_FINGERPRINT_1");
    EXPECT_EQ(absl::nullopt, upstream_format.format({}, stream_info));
    EXPECT_THAT(upstream_format.formatValue({}, stream_info), ProtoEq(ValueUtil::nullValue()));
  }
  {
    NiceMock<StreamInfo::MockStreamInfo> stream_info;
    StreamInfoFormatter upstream_format("DOWNSTREAM_PEER_SERIAL");
    auto connection_info = std::make_shared<Ssl::MockConnectionInfo>();
    const std::string serial_number = "b8b5ecc898f2124a";
    EXPECT_CALL(*connection_info, serialNumberPeerCertificate())
        .WillRepeatedly(ReturnRef(serial_number));
    stream_info.downstream_connection_info_provider_->setSslConnection(connection_info);
    EXPECT_EQ("b8b5ecc898f2124a", upstream_format.format({}, stream_info));
    EXPECT_THAT(upstream_format.formatValue({}, stream_info),
                ProtoEq(ValueUtil::stringValue("b8b5ecc898f2124a")));
  }
  {
    NiceMock<StreamInfo::MockStreamInfo> stream_info;
    StreamInfoFormatter upstream_format("DOWNSTREAM_PEER_SERIAL");
    auto connection_info = std::make_shared<Ssl::MockConnectionInfo>();
    EXPECT_CALL(*connection_info, serialNumberPeerCertificate())
        .WillRepeatedly(ReturnRef(EMPTY_STRING));
    stream_info.downstream_connection_info_provider_->setSslConnection(connection_info);
    EXPECT_EQ(absl::nullopt, upstream_format.format({}, stream_info));
    EXPECT_THAT(upstream_format.formatValue({}, stream_info), ProtoEq(ValueUtil::nullValue()));
  }
  {
    NiceMock<StreamInfo::MockStreamInfo> stream_info;
    stream_info.downstream_connection_info_provider_->setSslConnection(nullptr);
    StreamInfoFormatter upstream_format("DOWNSTREAM_PEER_SERIAL");
    EXPECT_EQ(absl::nullopt, upstream_format.format({}, stream_info));
    EXPECT_THAT(upstream_format.formatValue({}, stream_info), ProtoEq(ValueUtil::nullValue()));
  }
  {
    NiceMock<StreamInfo::MockStreamInfo> stream_info;
    StreamInfoFormatter upstream_format("DOWNSTREAM_PEER_CHAIN_FINGERPRINTS_256");
    auto connection_info = std::make_shared<Ssl::MockConnectionInfo>();
    std::vector<std::string> expected_shas{
        "685a2db593d5f86d346cb1a297009c3b467ad77f1944aa799039a2fb3d531f3f",
        "1af1dfa857bf1d8814fe1af8983c18080019922e557f15a8a"};
    auto joined_shas = absl::StrJoin(expected_shas, ",");
    EXPECT_CALL(*connection_info, sha256PeerCertificateChainDigests())
        .WillRepeatedly(Return(expected_shas));
    stream_info.downstream_connection_info_provider_->setSslConnection(connection_info);
    EXPECT_EQ(joined_shas, upstream_format.format({}, stream_info));
    EXPECT_THAT(upstream_format.formatValue({}, stream_info),
                ProtoEq(ValueUtil::stringValue(joined_shas)));
  }
  {
    NiceMock<StreamInfo::MockStreamInfo> stream_info;
    StreamInfoFormatter upstream_format("DOWNSTREAM_PEER_CHAIN_FINGERPRINTS_256");
    auto connection_info = std::make_shared<Ssl::MockConnectionInfo>();
    std::vector<std::string> expected_shas;
    EXPECT_CALL(*connection_info, sha256PeerCertificateChainDigests())
        .WillRepeatedly(Return(expected_shas));
    stream_info.downstream_connection_info_provider_->setSslConnection(connection_info);
    EXPECT_EQ(absl::nullopt, upstream_format.format({}, stream_info));
    EXPECT_THAT(upstream_format.formatValue({}, stream_info), ProtoEq(ValueUtil::nullValue()));
  }
  {
    NiceMock<StreamInfo::MockStreamInfo> stream_info;
    stream_info.downstream_connection_info_provider_->setSslConnection(nullptr);
    StreamInfoFormatter upstream_format("DOWNSTREAM_PEER_CHAIN_FINGERPRINTS_256");
    EXPECT_EQ(absl::nullopt, upstream_format.format({}, stream_info));
    EXPECT_THAT(upstream_format.formatValue({}, stream_info), ProtoEq(ValueUtil::nullValue()));
  }
  {
    NiceMock<StreamInfo::MockStreamInfo> stream_info;
    StreamInfoFormatter upstream_format("DOWNSTREAM_PEER_CHAIN_FINGERPRINTS_1");
    auto connection_info = std::make_shared<Ssl::MockConnectionInfo>();
    std::vector<std::string> expected_shas{
        "685a2db593d5f86d346cb1a297009c3b467ad77f1944aa799039a2fb3d531f3f",
        "1af1dfa857bf1d8814fe1af8983c18080019922e557f15a8a"};
    auto joined_shas = absl::StrJoin(expected_shas, ",");
    EXPECT_CALL(*connection_info, sha1PeerCertificateChainDigests())
        .WillRepeatedly(Return(expected_shas));
    stream_info.downstream_connection_info_provider_->setSslConnection(connection_info);
    EXPECT_EQ(joined_shas, upstream_format.format({}, stream_info));
    EXPECT_THAT(upstream_format.formatValue({}, stream_info),
                ProtoEq(ValueUtil::stringValue(joined_shas)));
  }
  {
    NiceMock<StreamInfo::MockStreamInfo> stream_info;
    StreamInfoFormatter upstream_format("DOWNSTREAM_PEER_CHAIN_FINGERPRINTS_1");
    auto connection_info = std::make_shared<Ssl::MockConnectionInfo>();
    std::vector<std::string> expected_shas;
    EXPECT_CALL(*connection_info, sha1PeerCertificateChainDigests())
        .WillRepeatedly(Return(expected_shas));
    stream_info.downstream_connection_info_provider_->setSslConnection(connection_info);
    EXPECT_EQ(absl::nullopt, upstream_format.format({}, stream_info));
    EXPECT_THAT(upstream_format.formatValue({}, stream_info), ProtoEq(ValueUtil::nullValue()));
  }
  {
    NiceMock<StreamInfo::MockStreamInfo> stream_info;
    stream_info.downstream_connection_info_provider_->setSslConnection(nullptr);
    StreamInfoFormatter upstream_format("DOWNSTREAM_PEER_CHAIN_FINGERPRINTS_1");
    EXPECT_EQ(absl::nullopt, upstream_format.format({}, stream_info));
    EXPECT_THAT(upstream_format.formatValue({}, stream_info), ProtoEq(ValueUtil::nullValue()));
  }
  {
    NiceMock<StreamInfo::MockStreamInfo> stream_info;
    StreamInfoFormatter upstream_format("DOWNSTREAM_PEER_CHAIN_SERIALS");
    auto connection_info = std::make_shared<Ssl::MockConnectionInfo>();
    std::vector<std::string> serial_numbers{"b8b5ecc898f2124a", "9bf18bd79b46589902639871"};
    auto joined_serials = absl::StrJoin(serial_numbers, ",");
    EXPECT_CALL(*connection_info, serialNumbersPeerCertificates())
        .WillRepeatedly(Return(serial_numbers));
    stream_info.downstream_connection_info_provider_->setSslConnection(connection_info);
    EXPECT_EQ(joined_serials, upstream_format.format({}, stream_info));
    EXPECT_THAT(upstream_format.formatValue({}, stream_info),
                ProtoEq(ValueUtil::stringValue(joined_serials)));
  }
  {
    NiceMock<StreamInfo::MockStreamInfo> stream_info;
    StreamInfoFormatter upstream_format("DOWNSTREAM_PEER_CHAIN_SERIALS");
    std::vector<std::string> empty_vec;
    auto connection_info = std::make_shared<Ssl::MockConnectionInfo>();
    EXPECT_CALL(*connection_info, serialNumbersPeerCertificates())
        .WillRepeatedly(Return(empty_vec));
    stream_info.downstream_connection_info_provider_->setSslConnection(connection_info);
    EXPECT_EQ(absl::nullopt, upstream_format.format({}, stream_info));
    EXPECT_THAT(upstream_format.formatValue({}, stream_info), ProtoEq(ValueUtil::nullValue()));
  }
  {
    NiceMock<StreamInfo::MockStreamInfo> stream_info;
    stream_info.downstream_connection_info_provider_->setSslConnection(nullptr);
    StreamInfoFormatter upstream_format("DOWNSTREAM_PEER_CHAIN_SERIALS");
    EXPECT_EQ(absl::nullopt, upstream_format.format({}, stream_info));
    EXPECT_THAT(upstream_format.formatValue({}, stream_info), ProtoEq(ValueUtil::nullValue()));
  }
  {
    NiceMock<StreamInfo::MockStreamInfo> stream_info;
    StreamInfoFormatter upstream_format("DOWNSTREAM_PEER_ISSUER");
    auto connection_info = std::make_shared<Ssl::MockConnectionInfo>();
    const std::string issuer_peer =
        "CN=Test CA,OU=Lyft Engineering,O=Lyft,L=San Francisco,ST=California,C=US";
    EXPECT_CALL(*connection_info, issuerPeerCertificate()).WillRepeatedly(ReturnRef(issuer_peer));
    stream_info.downstream_connection_info_provider_->setSslConnection(connection_info);
    EXPECT_EQ("CN=Test CA,OU=Lyft Engineering,O=Lyft,L=San Francisco,ST=California,C=US",
              upstream_format.format({}, stream_info));
  }
  {
    NiceMock<StreamInfo::MockStreamInfo> stream_info;
    StreamInfoFormatter upstream_format("DOWNSTREAM_PEER_ISSUER");
    auto connection_info = std::make_shared<Ssl::MockConnectionInfo>();
    EXPECT_CALL(*connection_info, issuerPeerCertificate()).WillRepeatedly(ReturnRef(EMPTY_STRING));
    stream_info.downstream_connection_info_provider_->setSslConnection(connection_info);
    EXPECT_EQ(absl::nullopt, upstream_format.format({}, stream_info));
    EXPECT_THAT(upstream_format.formatValue({}, stream_info), ProtoEq(ValueUtil::nullValue()));
  }
  {
    NiceMock<StreamInfo::MockStreamInfo> stream_info;
    stream_info.downstream_connection_info_provider_->setSslConnection(nullptr);
    StreamInfoFormatter upstream_format("DOWNSTREAM_PEER_ISSUER");
    EXPECT_EQ(absl::nullopt, upstream_format.format({}, stream_info));
    EXPECT_THAT(upstream_format.formatValue({}, stream_info), ProtoEq(ValueUtil::nullValue()));
  }
  {
    NiceMock<StreamInfo::MockStreamInfo> stream_info;
    StreamInfoFormatter upstream_format("DOWNSTREAM_PEER_SUBJECT");
    auto connection_info = std::make_shared<Ssl::MockConnectionInfo>();
    const std::string subject_peer =
        "CN=Test Server,OU=Lyft Engineering,O=Lyft,L=San Francisco,ST=California,C=US";
    EXPECT_CALL(*connection_info, subjectPeerCertificate()).WillRepeatedly(ReturnRef(subject_peer));
    stream_info.downstream_connection_info_provider_->setSslConnection(connection_info);
    EXPECT_EQ("CN=Test Server,OU=Lyft Engineering,O=Lyft,L=San Francisco,ST=California,C=US",
              upstream_format.format({}, stream_info));
  }
  {
    NiceMock<StreamInfo::MockStreamInfo> stream_info;
    StreamInfoFormatter upstream_format("DOWNSTREAM_PEER_SUBJECT");
    auto connection_info = std::make_shared<Ssl::MockConnectionInfo>();
    EXPECT_CALL(*connection_info, subjectPeerCertificate()).WillRepeatedly(ReturnRef(EMPTY_STRING));
    stream_info.downstream_connection_info_provider_->setSslConnection(connection_info);
    EXPECT_EQ(absl::nullopt, upstream_format.format({}, stream_info));
    EXPECT_THAT(upstream_format.formatValue({}, stream_info), ProtoEq(ValueUtil::nullValue()));
  }
  {
    NiceMock<StreamInfo::MockStreamInfo> stream_info;
    stream_info.downstream_connection_info_provider_->setSslConnection(nullptr);
    StreamInfoFormatter upstream_format("DOWNSTREAM_PEER_SUBJECT");
    EXPECT_EQ(absl::nullopt, upstream_format.format({}, stream_info));
    EXPECT_THAT(upstream_format.formatValue({}, stream_info), ProtoEq(ValueUtil::nullValue()));
  }
  {
    NiceMock<StreamInfo::MockStreamInfo> stream_info;
    StreamInfoFormatter upstream_format("DOWNSTREAM_PEER_CERT");
    auto connection_info = std::make_shared<Ssl::MockConnectionInfo>();
    std::string expected_cert = "<some cert>";
    EXPECT_CALL(*connection_info, urlEncodedPemEncodedPeerCertificate())
        .WillRepeatedly(ReturnRef(expected_cert));
    stream_info.downstream_connection_info_provider_->setSslConnection(connection_info);
    EXPECT_EQ(expected_cert, upstream_format.format({}, stream_info));
    EXPECT_THAT(upstream_format.formatValue({}, stream_info),
                ProtoEq(ValueUtil::stringValue(expected_cert)));
  }
  {
    NiceMock<StreamInfo::MockStreamInfo> stream_info;
    StreamInfoFormatter upstream_format("DOWNSTREAM_PEER_CERT");
    auto connection_info = std::make_shared<Ssl::MockConnectionInfo>();
    std::string expected_cert = "";
    EXPECT_CALL(*connection_info, urlEncodedPemEncodedPeerCertificate())
        .WillRepeatedly(ReturnRef(expected_cert));
    stream_info.downstream_connection_info_provider_->setSslConnection(connection_info);
    EXPECT_EQ(absl::nullopt, upstream_format.format({}, stream_info));
    EXPECT_THAT(upstream_format.formatValue({}, stream_info), ProtoEq(ValueUtil::nullValue()));
  }
  {
    NiceMock<StreamInfo::MockStreamInfo> stream_info;
    stream_info.downstream_connection_info_provider_->setSslConnection(nullptr);
    StreamInfoFormatter upstream_format("DOWNSTREAM_PEER_CERT");
    EXPECT_EQ(absl::nullopt, upstream_format.format({}, stream_info));
    EXPECT_THAT(upstream_format.formatValue({}, stream_info), ProtoEq(ValueUtil::nullValue()));
  }
  {
    NiceMock<StreamInfo::MockStreamInfo> stream_info;
    StreamInfoFormatter upstream_format("UPSTREAM_TLS_SESSION_ID");
    EXPECT_CALL(stream_info, upstreamInfo()).WillRepeatedly(Return(nullptr));

    EXPECT_EQ(absl::nullopt, upstream_format.format({}, stream_info));
    EXPECT_THAT(upstream_format.formatValue({}, stream_info), ProtoEq(ValueUtil::nullValue()));
  }
  {
    NiceMock<StreamInfo::MockStreamInfo> stream_info;
    stream_info.upstreamInfo()->setUpstreamSslConnection(nullptr);
    StreamInfoFormatter upstream_format("UPSTREAM_TLS_SESSION_ID");
    EXPECT_EQ(absl::nullopt, upstream_format.format({}, stream_info));
    EXPECT_THAT(upstream_format.formatValue({}, stream_info), ProtoEq(ValueUtil::nullValue()));
  }
  {
    NiceMock<StreamInfo::MockStreamInfo> stream_info;
    StreamInfoFormatter upstream_format("UPSTREAM_TLS_SESSION_ID");
    auto connection_info = std::make_shared<Ssl::MockConnectionInfo>();
    const std::string session_id = "deadbeef";
    EXPECT_CALL(*connection_info, sessionId()).WillRepeatedly(ReturnRef(session_id));
    stream_info.upstreamInfo()->setUpstreamSslConnection(connection_info);
    EXPECT_EQ("deadbeef", upstream_format.format({}, stream_info));
    EXPECT_THAT(upstream_format.formatValue({}, stream_info),
                ProtoEq(ValueUtil::stringValue("deadbeef")));
  }
  {
    NiceMock<StreamInfo::MockStreamInfo> stream_info;
    StreamInfoFormatter upstream_format("UPSTREAM_TLS_SESSION_ID");
    auto connection_info = std::make_shared<Ssl::MockConnectionInfo>();
    EXPECT_CALL(*connection_info, sessionId()).WillRepeatedly(ReturnRef(EMPTY_STRING));
    stream_info.upstreamInfo()->setUpstreamSslConnection(connection_info);
    EXPECT_EQ(absl::nullopt, upstream_format.format({}, stream_info));
    EXPECT_THAT(upstream_format.formatValue({}, stream_info), ProtoEq(ValueUtil::nullValue()));
  }
  {
    NiceMock<StreamInfo::MockStreamInfo> stream_info;
    StreamInfoFormatter upstream_format("UPSTREAM_TLS_CIPHER");
    EXPECT_CALL(stream_info, upstreamInfo()).WillRepeatedly(Return(nullptr));

    EXPECT_EQ(absl::nullopt, upstream_format.format({}, stream_info));
    EXPECT_THAT(upstream_format.formatValue({}, stream_info), ProtoEq(ValueUtil::nullValue()));
  }
  {
    NiceMock<StreamInfo::MockStreamInfo> stream_info;
    stream_info.upstreamInfo()->setUpstreamSslConnection(nullptr);
    StreamInfoFormatter upstream_format("UPSTREAM_TLS_CIPHER");
    EXPECT_EQ(absl::nullopt, upstream_format.format({}, stream_info));
    EXPECT_THAT(upstream_format.formatValue({}, stream_info), ProtoEq(ValueUtil::nullValue()));
  }
  {
    NiceMock<StreamInfo::MockStreamInfo> stream_info;
    StreamInfoFormatter upstream_format("UPSTREAM_TLS_CIPHER");
    auto connection_info = std::make_shared<Ssl::MockConnectionInfo>();
    EXPECT_CALL(*connection_info, ciphersuiteString())
        .WillRepeatedly(Return("TLS_DHE_RSA_WITH_AES_256_GCM_SHA384"));
    stream_info.upstreamInfo()->setUpstreamSslConnection(connection_info);
    EXPECT_EQ("TLS_DHE_RSA_WITH_AES_256_GCM_SHA384", upstream_format.format({}, stream_info));
  }
  {
    NiceMock<StreamInfo::MockStreamInfo> stream_info;
    StreamInfoFormatter upstream_format("UPSTREAM_TLS_CIPHER");
    auto connection_info = std::make_shared<Ssl::MockConnectionInfo>();
    EXPECT_CALL(*connection_info, ciphersuiteString()).WillRepeatedly(Return(""));
    stream_info.upstreamInfo()->setUpstreamSslConnection(connection_info);
    EXPECT_EQ(absl::nullopt, upstream_format.format({}, stream_info));
    EXPECT_THAT(upstream_format.formatValue({}, stream_info), ProtoEq(ValueUtil::nullValue()));
  }
  {
    NiceMock<StreamInfo::MockStreamInfo> stream_info;
    StreamInfoFormatter upstream_format("UPSTREAM_TLS_VERSION");
    EXPECT_CALL(stream_info, upstreamInfo()).WillRepeatedly(Return(nullptr));

    EXPECT_EQ(absl::nullopt, upstream_format.format({}, stream_info));
    EXPECT_THAT(upstream_format.formatValue({}, stream_info), ProtoEq(ValueUtil::nullValue()));
  }
  {
    NiceMock<StreamInfo::MockStreamInfo> stream_info;
    stream_info.upstreamInfo()->setUpstreamSslConnection(nullptr);
    StreamInfoFormatter upstream_format("UPSTREAM_TLS_VERSION");
    EXPECT_EQ(absl::nullopt, upstream_format.format({}, stream_info));
    EXPECT_THAT(upstream_format.formatValue({}, stream_info), ProtoEq(ValueUtil::nullValue()));
  }
  {
    NiceMock<StreamInfo::MockStreamInfo> stream_info;
    StreamInfoFormatter upstream_format("UPSTREAM_TLS_VERSION");
    auto connection_info = std::make_shared<Ssl::MockConnectionInfo>();
    std::string tlsVersion = "TLSv1.2";
    EXPECT_CALL(*connection_info, tlsVersion()).WillRepeatedly(ReturnRef(tlsVersion));
    stream_info.upstreamInfo()->setUpstreamSslConnection(connection_info);
    EXPECT_EQ("TLSv1.2", upstream_format.format({}, stream_info));
    EXPECT_THAT(upstream_format.formatValue({}, stream_info),
                ProtoEq(ValueUtil::stringValue("TLSv1.2")));
  }
  {
    NiceMock<StreamInfo::MockStreamInfo> stream_info;
    StreamInfoFormatter upstream_format("UPSTREAM_TLS_VERSION");
    auto connection_info = std::make_shared<Ssl::MockConnectionInfo>();
    EXPECT_CALL(*connection_info, tlsVersion()).WillRepeatedly(ReturnRef(EMPTY_STRING));
    stream_info.upstreamInfo()->setUpstreamSslConnection(connection_info);
    EXPECT_EQ(absl::nullopt, upstream_format.format({}, stream_info));
    EXPECT_THAT(upstream_format.formatValue({}, stream_info), ProtoEq(ValueUtil::nullValue()));
  }
  {
    NiceMock<StreamInfo::MockStreamInfo> stream_info;
    StreamInfoFormatter upstream_format("UPSTREAM_PEER_ISSUER");
    EXPECT_CALL(stream_info, upstreamInfo()).WillRepeatedly(Return(nullptr));

    EXPECT_EQ(absl::nullopt, upstream_format.format({}, stream_info));
    EXPECT_THAT(upstream_format.formatValue({}, stream_info), ProtoEq(ValueUtil::nullValue()));
  }
  {
    NiceMock<StreamInfo::MockStreamInfo> stream_info;
    stream_info.upstreamInfo()->setUpstreamSslConnection(nullptr);
    StreamInfoFormatter upstream_format("UPSTREAM_PEER_ISSUER");
    EXPECT_EQ(absl::nullopt, upstream_format.format({}, stream_info));
    EXPECT_THAT(upstream_format.formatValue({}, stream_info), ProtoEq(ValueUtil::nullValue()));
  }
  {
    NiceMock<StreamInfo::MockStreamInfo> stream_info;
    StreamInfoFormatter upstream_format("UPSTREAM_PEER_ISSUER");
    auto connection_info = std::make_shared<Ssl::MockConnectionInfo>();
    EXPECT_CALL(*connection_info, issuerPeerCertificate()).WillRepeatedly(ReturnRef(EMPTY_STRING));
    stream_info.upstreamInfo()->setUpstreamSslConnection(connection_info);
    EXPECT_EQ(absl::nullopt, upstream_format.format({}, stream_info));
    EXPECT_THAT(upstream_format.formatValue({}, stream_info), ProtoEq(ValueUtil::nullValue()));
  }
  {
    NiceMock<StreamInfo::MockStreamInfo> stream_info;
    StreamInfoFormatter upstream_format("UPSTREAM_PEER_ISSUER");
    auto connection_info = std::make_shared<Ssl::MockConnectionInfo>();
    const std::string issuer_peer =
        "CN=Test CA,OU=Lyft Engineering,O=Lyft,L=San Francisco,ST=California,C=US";
    EXPECT_CALL(*connection_info, issuerPeerCertificate()).WillRepeatedly(ReturnRef(issuer_peer));
    stream_info.upstreamInfo()->setUpstreamSslConnection(connection_info);
    EXPECT_EQ(issuer_peer, upstream_format.format({}, stream_info));
    EXPECT_THAT(upstream_format.formatValue({}, stream_info),
                ProtoEq(ValueUtil::stringValue(issuer_peer)));
  }
  {
    NiceMock<StreamInfo::MockStreamInfo> stream_info;
    StreamInfoFormatter upstream_format("UPSTREAM_PEER_CERT");
    EXPECT_CALL(stream_info, upstreamInfo()).WillRepeatedly(Return(nullptr));
    EXPECT_EQ(absl::nullopt, upstream_format.format({}, stream_info));
    EXPECT_THAT(upstream_format.formatValue({}, stream_info), ProtoEq(ValueUtil::nullValue()));
  }
  {
    NiceMock<StreamInfo::MockStreamInfo> stream_info;
    stream_info.upstreamInfo()->setUpstreamSslConnection(nullptr);
    StreamInfoFormatter upstream_format("UPSTREAM_PEER_CERT");
    EXPECT_EQ(absl::nullopt, upstream_format.format({}, stream_info));
    EXPECT_THAT(upstream_format.formatValue({}, stream_info), ProtoEq(ValueUtil::nullValue()));
  }
  {
    NiceMock<StreamInfo::MockStreamInfo> stream_info;
    StreamInfoFormatter upstream_format("UPSTREAM_PEER_CERT");
    auto connection_info = std::make_shared<Ssl::MockConnectionInfo>();
    EXPECT_CALL(*connection_info, urlEncodedPemEncodedPeerCertificate())
        .WillRepeatedly(ReturnRef(EMPTY_STRING));
    stream_info.upstreamInfo()->setUpstreamSslConnection(connection_info);
    EXPECT_EQ(absl::nullopt, upstream_format.format({}, stream_info));
    EXPECT_THAT(upstream_format.formatValue({}, stream_info), ProtoEq(ValueUtil::nullValue()));
  }
  {
    NiceMock<StreamInfo::MockStreamInfo> stream_info;
    StreamInfoFormatter upstream_format("UPSTREAM_PEER_CERT");
    auto connection_info = std::make_shared<Ssl::MockConnectionInfo>();
    std::string expected_cert = "<some cert>";
    EXPECT_CALL(*connection_info, urlEncodedPemEncodedPeerCertificate())
        .WillRepeatedly(ReturnRef(expected_cert));
    stream_info.upstreamInfo()->setUpstreamSslConnection(connection_info);
    EXPECT_EQ(expected_cert, upstream_format.format({}, stream_info));
    EXPECT_THAT(upstream_format.formatValue({}, stream_info),
                ProtoEq(ValueUtil::stringValue(expected_cert)));
  }
  // Test that the upstream peer uri san is returned by the formatter.
  {
    NiceMock<StreamInfo::MockStreamInfo> stream_info;
    StreamInfoFormatter upstream_format("UPSTREAM_PEER_URI_SAN");
    auto connection_info = std::make_shared<Ssl::MockConnectionInfo>();
    const std::vector<std::string> sans{"san"};
    EXPECT_CALL(*connection_info, uriSanPeerCertificate()).WillRepeatedly(Return(sans));
    stream_info.upstreamInfo()->setUpstreamSslConnection(connection_info);
    EXPECT_EQ("san", upstream_format.format({}, stream_info));
    EXPECT_THAT(upstream_format.formatValue({}, stream_info),
                ProtoEq(ValueUtil::stringValue("san")));
  }
  // Test that peer URI SAN delimiter is applied correctly
  {
    NiceMock<StreamInfo::MockStreamInfo> stream_info;
    StreamInfoFormatter upstream_format("UPSTREAM_PEER_URI_SAN");
    auto connection_info = std::make_shared<Ssl::MockConnectionInfo>();
    const std::vector<std::string> sans{"san1", "san2"};
    EXPECT_CALL(*connection_info, uriSanPeerCertificate()).WillRepeatedly(Return(sans));
    stream_info.upstreamInfo()->setUpstreamSslConnection(connection_info);
    EXPECT_THAT(upstream_format.formatValue({}, stream_info),
                ProtoEq(ValueUtil::stringValue("san1,san2")));
  }
  // Test that an empty peer URI SAN list returns a null value
  {
    NiceMock<StreamInfo::MockStreamInfo> stream_info;
    StreamInfoFormatter upstream_format("UPSTREAM_PEER_URI_SAN");
    auto connection_info = std::make_shared<Ssl::MockConnectionInfo>();
    EXPECT_CALL(*connection_info, uriSanPeerCertificate())
        .WillRepeatedly(Return(std::vector<std::string>()));
    stream_info.upstreamInfo()->setUpstreamSslConnection(connection_info);
    EXPECT_EQ(absl::nullopt, upstream_format.format({}, stream_info));
    EXPECT_THAT(upstream_format.formatValue({}, stream_info), ProtoEq(ValueUtil::nullValue()));
  }
  // Test that a null connection returns a null peer URI SAN
  {
    NiceMock<StreamInfo::MockStreamInfo> stream_info;
    stream_info.downstream_connection_info_provider_->setSslConnection(nullptr);
    StreamInfoFormatter upstream_format("UPSTREAM_PEER_URI_SAN");
    EXPECT_EQ(absl::nullopt, upstream_format.format({}, stream_info));
    EXPECT_THAT(upstream_format.formatValue({}, stream_info), ProtoEq(ValueUtil::nullValue()));
  }
  // Test that the upstream peer DNS san is returned by the formatter.
  {
    NiceMock<StreamInfo::MockStreamInfo> stream_info;
    StreamInfoFormatter upstream_format("UPSTREAM_PEER_DNS_SAN");
    auto connection_info = std::make_shared<Ssl::MockConnectionInfo>();
    const std::vector<std::string> sans{"san"};
    EXPECT_CALL(*connection_info, dnsSansPeerCertificate()).WillRepeatedly(Return(sans));
    stream_info.upstreamInfo()->setUpstreamSslConnection(connection_info);
    EXPECT_EQ("san", upstream_format.format({}, stream_info));
    EXPECT_THAT(upstream_format.formatValue({}, stream_info),
                ProtoEq(ValueUtil::stringValue("san")));
  }
  // Test that peer DNS SAN delimiter is applied correctly
  {
    NiceMock<StreamInfo::MockStreamInfo> stream_info;
    StreamInfoFormatter upstream_format("UPSTREAM_PEER_DNS_SAN");
    auto connection_info = std::make_shared<Ssl::MockConnectionInfo>();
    const std::vector<std::string> sans{"san1", "san2"};
    EXPECT_CALL(*connection_info, dnsSansPeerCertificate()).WillRepeatedly(Return(sans));
    stream_info.upstreamInfo()->setUpstreamSslConnection(connection_info);
    EXPECT_THAT(upstream_format.formatValue({}, stream_info),
                ProtoEq(ValueUtil::stringValue("san1,san2")));
  }
  // Test that an empty peer DNS SAN list returns a null value
  {
    NiceMock<StreamInfo::MockStreamInfo> stream_info;
    StreamInfoFormatter upstream_format("UPSTREAM_PEER_DNS_SAN");
    auto connection_info = std::make_shared<Ssl::MockConnectionInfo>();
    EXPECT_CALL(*connection_info, dnsSansPeerCertificate())
        .WillRepeatedly(Return(std::vector<std::string>()));
    stream_info.upstreamInfo()->setUpstreamSslConnection(connection_info);
    EXPECT_EQ(absl::nullopt, upstream_format.format({}, stream_info));
    EXPECT_THAT(upstream_format.formatValue({}, stream_info), ProtoEq(ValueUtil::nullValue()));
  }
  // Test that a null connection returns a null peer DNS SAN
  {
    NiceMock<StreamInfo::MockStreamInfo> stream_info;
    stream_info.downstream_connection_info_provider_->setSslConnection(nullptr);
    StreamInfoFormatter upstream_format("UPSTREAM_PEER_DNS_SAN");
    EXPECT_EQ(absl::nullopt, upstream_format.format({}, stream_info));
    EXPECT_THAT(upstream_format.formatValue({}, stream_info), ProtoEq(ValueUtil::nullValue()));
  }
  // Test that the upstream peer IP san is returned by the formatter.
  {
    NiceMock<StreamInfo::MockStreamInfo> stream_info;
    StreamInfoFormatter upstream_format("UPSTREAM_PEER_IP_SAN");
    auto connection_info = std::make_shared<Ssl::MockConnectionInfo>();
    const std::vector<std::string> sans{"san"};
    EXPECT_CALL(*connection_info, ipSansPeerCertificate()).WillRepeatedly(Return(sans));
    stream_info.upstreamInfo()->setUpstreamSslConnection(connection_info);
    EXPECT_EQ("san", upstream_format.format({}, stream_info));
    EXPECT_THAT(upstream_format.formatValue({}, stream_info),
                ProtoEq(ValueUtil::stringValue("san")));
  }
  // Test that peer IP SAN delimiter is applied correctly
  {
    NiceMock<StreamInfo::MockStreamInfo> stream_info;
    StreamInfoFormatter upstream_format("UPSTREAM_PEER_IP_SAN");
    auto connection_info = std::make_shared<Ssl::MockConnectionInfo>();
    const std::vector<std::string> sans{"san1", "san2"};
    EXPECT_CALL(*connection_info, ipSansPeerCertificate()).WillRepeatedly(Return(sans));
    stream_info.upstreamInfo()->setUpstreamSslConnection(connection_info);
    EXPECT_THAT(upstream_format.formatValue({}, stream_info),
                ProtoEq(ValueUtil::stringValue("san1,san2")));
  }
  // Test that an empty peer IP SAN list returns a null value
  {
    NiceMock<StreamInfo::MockStreamInfo> stream_info;
    StreamInfoFormatter upstream_format("UPSTREAM_PEER_IP_SAN");
    auto connection_info = std::make_shared<Ssl::MockConnectionInfo>();
    EXPECT_CALL(*connection_info, ipSansPeerCertificate())
        .WillRepeatedly(Return(std::vector<std::string>()));
    stream_info.upstreamInfo()->setUpstreamSslConnection(connection_info);
    EXPECT_EQ(absl::nullopt, upstream_format.format({}, stream_info));
    EXPECT_THAT(upstream_format.formatValue({}, stream_info), ProtoEq(ValueUtil::nullValue()));
  }
  // Test that a null connection returns a null peer IP SAN
  {
    NiceMock<StreamInfo::MockStreamInfo> stream_info;
    stream_info.downstream_connection_info_provider_->setSslConnection(nullptr);
    StreamInfoFormatter upstream_format("UPSTREAM_PEER_IP_SAN");
    EXPECT_EQ(absl::nullopt, upstream_format.format({}, stream_info));
    EXPECT_THAT(upstream_format.formatValue({}, stream_info), ProtoEq(ValueUtil::nullValue()));
  }
  // Test that the upstream local DNS san is returned by the formatter.
  {
    NiceMock<StreamInfo::MockStreamInfo> stream_info;
    StreamInfoFormatter upstream_format("UPSTREAM_LOCAL_DNS_SAN");
    auto connection_info = std::make_shared<Ssl::MockConnectionInfo>();
    const std::vector<std::string> sans{"san"};
    EXPECT_CALL(*connection_info, dnsSansLocalCertificate()).WillRepeatedly(Return(sans));
    stream_info.upstreamInfo()->setUpstreamSslConnection(connection_info);
    EXPECT_EQ("san", upstream_format.format({}, stream_info));
    EXPECT_THAT(upstream_format.formatValue({}, stream_info),
                ProtoEq(ValueUtil::stringValue("san")));
  }
  // Test that local DNS SAN delimiter is applied correctly
  {
    NiceMock<StreamInfo::MockStreamInfo> stream_info;
    StreamInfoFormatter upstream_format("UPSTREAM_LOCAL_DNS_SAN");
    auto connection_info = std::make_shared<Ssl::MockConnectionInfo>();
    const std::vector<std::string> sans{"san1", "san2"};
    EXPECT_CALL(*connection_info, dnsSansLocalCertificate()).WillRepeatedly(Return(sans));
    stream_info.upstreamInfo()->setUpstreamSslConnection(connection_info);
    EXPECT_THAT(upstream_format.formatValue({}, stream_info),
                ProtoEq(ValueUtil::stringValue("san1,san2")));
  }
  // Test that an empty local DNS SAN list returns a null value
  {
    NiceMock<StreamInfo::MockStreamInfo> stream_info;
    StreamInfoFormatter upstream_format("UPSTREAM_LOCAL_DNS_SAN");
    auto connection_info = std::make_shared<Ssl::MockConnectionInfo>();
    EXPECT_CALL(*connection_info, dnsSansLocalCertificate())
        .WillRepeatedly(Return(std::vector<std::string>()));
    stream_info.upstreamInfo()->setUpstreamSslConnection(connection_info);
    EXPECT_EQ(absl::nullopt, upstream_format.format({}, stream_info));
    EXPECT_THAT(upstream_format.formatValue({}, stream_info), ProtoEq(ValueUtil::nullValue()));
  }
  // Test that a null connection returns a null local DNS SAN
  {
    NiceMock<StreamInfo::MockStreamInfo> stream_info;
    stream_info.downstream_connection_info_provider_->setSslConnection(nullptr);
    StreamInfoFormatter upstream_format("UPSTREAM_LOCAL_DNS_SAN");
    EXPECT_EQ(absl::nullopt, upstream_format.format({}, stream_info));
    EXPECT_THAT(upstream_format.formatValue({}, stream_info), ProtoEq(ValueUtil::nullValue()));
  }
  // Test that the upstream local URI san is returned by the formatter.
  {
    NiceMock<StreamInfo::MockStreamInfo> stream_info;
    StreamInfoFormatter upstream_format("UPSTREAM_LOCAL_URI_SAN");
    auto connection_info = std::make_shared<Ssl::MockConnectionInfo>();
    const std::vector<std::string> sans{"san"};
    EXPECT_CALL(*connection_info, uriSanLocalCertificate()).WillRepeatedly(Return(sans));
    stream_info.upstreamInfo()->setUpstreamSslConnection(connection_info);
    EXPECT_EQ("san", upstream_format.format({}, stream_info));
    EXPECT_THAT(upstream_format.formatValue({}, stream_info),
                ProtoEq(ValueUtil::stringValue("san")));
  }
  // Test that local URI SAN delimiter is applied correctly
  {
    NiceMock<StreamInfo::MockStreamInfo> stream_info;
    StreamInfoFormatter upstream_format("UPSTREAM_LOCAL_URI_SAN");
    auto connection_info = std::make_shared<Ssl::MockConnectionInfo>();
    const std::vector<std::string> sans{"san1", "san2"};
    EXPECT_CALL(*connection_info, uriSanLocalCertificate()).WillRepeatedly(Return(sans));
    stream_info.upstreamInfo()->setUpstreamSslConnection(connection_info);
    EXPECT_THAT(upstream_format.formatValue({}, stream_info),
                ProtoEq(ValueUtil::stringValue("san1,san2")));
  }
  // Test that an empty local URI SAN list returns a null value
  {
    NiceMock<StreamInfo::MockStreamInfo> stream_info;
    StreamInfoFormatter upstream_format("UPSTREAM_LOCAL_URI_SAN");
    auto connection_info = std::make_shared<Ssl::MockConnectionInfo>();
    EXPECT_CALL(*connection_info, uriSanLocalCertificate())
        .WillRepeatedly(Return(std::vector<std::string>()));
    stream_info.upstreamInfo()->setUpstreamSslConnection(connection_info);
    EXPECT_EQ(absl::nullopt, upstream_format.format({}, stream_info));
    EXPECT_THAT(upstream_format.formatValue({}, stream_info), ProtoEq(ValueUtil::nullValue()));
  }
  // Test that a null connection returns a null local URI SAN
  {
    NiceMock<StreamInfo::MockStreamInfo> stream_info;
    stream_info.downstream_connection_info_provider_->setSslConnection(nullptr);
    StreamInfoFormatter upstream_format("UPSTREAM_LOCAL_URI_SAN");
    EXPECT_EQ(absl::nullopt, upstream_format.format({}, stream_info));
    EXPECT_THAT(upstream_format.formatValue({}, stream_info), ProtoEq(ValueUtil::nullValue()));
  }
  // Test that the upstream local IP san is returned by the formatter.
  {
    NiceMock<StreamInfo::MockStreamInfo> stream_info;
    StreamInfoFormatter upstream_format("UPSTREAM_LOCAL_IP_SAN");
    auto connection_info = std::make_shared<Ssl::MockConnectionInfo>();
    const std::vector<std::string> sans{"san"};
    EXPECT_CALL(*connection_info, ipSansLocalCertificate()).WillRepeatedly(Return(sans));
    stream_info.upstreamInfo()->setUpstreamSslConnection(connection_info);
    EXPECT_EQ("san", upstream_format.format({}, stream_info));
    EXPECT_THAT(upstream_format.formatValue({}, stream_info),
                ProtoEq(ValueUtil::stringValue("san")));
  }
  // Test that local IP SAN delimiter is applied correctly
  {
    NiceMock<StreamInfo::MockStreamInfo> stream_info;
    StreamInfoFormatter upstream_format("UPSTREAM_LOCAL_IP_SAN");
    auto connection_info = std::make_shared<Ssl::MockConnectionInfo>();
    const std::vector<std::string> sans{"san1", "san2"};
    EXPECT_CALL(*connection_info, ipSansLocalCertificate()).WillRepeatedly(Return(sans));
    stream_info.upstreamInfo()->setUpstreamSslConnection(connection_info);
    EXPECT_THAT(upstream_format.formatValue({}, stream_info),
                ProtoEq(ValueUtil::stringValue("san1,san2")));
  }
  // Test that an empty local IP SAN list returns a null value
  {
    NiceMock<StreamInfo::MockStreamInfo> stream_info;
    StreamInfoFormatter upstream_format("UPSTREAM_LOCAL_IP_SAN");
    auto connection_info = std::make_shared<Ssl::MockConnectionInfo>();
    EXPECT_CALL(*connection_info, ipSansLocalCertificate())
        .WillRepeatedly(Return(std::vector<std::string>()));
    stream_info.upstreamInfo()->setUpstreamSslConnection(connection_info);
    EXPECT_EQ(absl::nullopt, upstream_format.format({}, stream_info));
    EXPECT_THAT(upstream_format.formatValue({}, stream_info), ProtoEq(ValueUtil::nullValue()));
  }
  // Test that a null connection returns a null local IP SAN
  {
    NiceMock<StreamInfo::MockStreamInfo> stream_info;
    stream_info.downstream_connection_info_provider_->setSslConnection(nullptr);
    StreamInfoFormatter upstream_format("UPSTREAM_LOCAL_IP_SAN");
    EXPECT_EQ(absl::nullopt, upstream_format.format({}, stream_info));
    EXPECT_THAT(upstream_format.formatValue({}, stream_info), ProtoEq(ValueUtil::nullValue()));
  }
  {
    NiceMock<StreamInfo::MockStreamInfo> stream_info;
    StreamInfoFormatter upstream_format("UPSTREAM_PEER_SUBJECT");
    EXPECT_CALL(stream_info, upstreamInfo()).WillRepeatedly(Return(nullptr));
    EXPECT_EQ(absl::nullopt, upstream_format.format({}, stream_info));
    EXPECT_THAT(upstream_format.formatValue({}, stream_info), ProtoEq(ValueUtil::nullValue()));
  }
  {
    NiceMock<StreamInfo::MockStreamInfo> stream_info;
    stream_info.upstreamInfo()->setUpstreamSslConnection(nullptr);
    StreamInfoFormatter upstream_format("UPSTREAM_PEER_SUBJECT");
    EXPECT_EQ(absl::nullopt, upstream_format.format({}, stream_info));
    EXPECT_THAT(upstream_format.formatValue({}, stream_info), ProtoEq(ValueUtil::nullValue()));
  }
  {
    NiceMock<StreamInfo::MockStreamInfo> stream_info;
    StreamInfoFormatter upstream_format("UPSTREAM_PEER_SUBJECT");
    auto connection_info = std::make_shared<Ssl::MockConnectionInfo>();
    EXPECT_CALL(*connection_info, subjectPeerCertificate()).WillRepeatedly(ReturnRef(EMPTY_STRING));
    stream_info.upstreamInfo()->setUpstreamSslConnection(connection_info);
    EXPECT_EQ(absl::nullopt, upstream_format.format({}, stream_info));
    EXPECT_THAT(upstream_format.formatValue({}, stream_info), ProtoEq(ValueUtil::nullValue()));
  }
  {
    NiceMock<StreamInfo::MockStreamInfo> stream_info;
    StreamInfoFormatter upstream_format("UPSTREAM_PEER_SUBJECT");
    auto connection_info = std::make_shared<Ssl::MockConnectionInfo>();
    std::string subject = "subject";
    EXPECT_CALL(*connection_info, subjectPeerCertificate()).WillRepeatedly(ReturnRef(subject));
    stream_info.upstreamInfo()->setUpstreamSslConnection(connection_info);
    EXPECT_EQ(subject, upstream_format.format({}, stream_info));
    EXPECT_THAT(upstream_format.formatValue({}, stream_info),
                ProtoEq(ValueUtil::stringValue(subject)));
  }
}

TEST(SubstitutionFormatterTest, requestHeaderFormatter) {
  StreamInfo::MockStreamInfo stream_info;
  Http::TestRequestHeaderMapImpl request_header{{":method", "GET"}, {":path", "/"}};
  Http::TestResponseHeaderMapImpl response_header{{":method", "PUT"}};
  Http::TestResponseTrailerMapImpl response_trailer{{":method", "POST"}, {"test-2", "test-2"}};
  std::string body;

  Context formatter_context;
  formatter_context.setRequestHeaders(request_header)
      .setResponseHeaders(response_header)
      .setResponseTrailers(response_trailer);

  {
    RequestHeaderFormatter formatter(":Method", "", absl::optional<size_t>());
    EXPECT_EQ("GET", formatter.format(formatter_context, stream_info));
    EXPECT_THAT(formatter.formatValue(formatter_context, stream_info),
                ProtoEq(ValueUtil::stringValue("GET")));
  }

  {
    RequestHeaderFormatter formatter(":path", ":method", absl::optional<size_t>());
    EXPECT_EQ("/", formatter.format(formatter_context, stream_info));
    EXPECT_THAT(formatter.formatValue(formatter_context, stream_info),
                ProtoEq(ValueUtil::stringValue("/")));
  }

  {
    RequestHeaderFormatter formatter(":TEST", ":METHOD", absl::optional<size_t>());
    EXPECT_EQ("GET", formatter.format(formatter_context, stream_info));
    EXPECT_THAT(formatter.formatValue(formatter_context, stream_info),
                ProtoEq(ValueUtil::stringValue("GET")));
  }

  {
    RequestHeaderFormatter formatter("does_not_exist", "", absl::optional<size_t>());
    EXPECT_EQ(absl::nullopt, formatter.format(formatter_context, stream_info));
    EXPECT_THAT(formatter.formatValue(formatter_context, stream_info),
                ProtoEq(ValueUtil::nullValue()));
  }

  {
    RequestHeaderFormatter formatter(":Method", "", absl::optional<size_t>(2));
    EXPECT_EQ("GE", formatter.format(formatter_context, stream_info));
    EXPECT_THAT(formatter.formatValue(formatter_context, stream_info),
                ProtoEq(ValueUtil::stringValue("GE")));
  }
}

TEST(SubstitutionFormatterTest, QueryPraameterFormatter) {
  StreamInfo::MockStreamInfo stream_info;
  Http::TestRequestHeaderMapImpl request_header{{":method", "GET"}, {":path", "/path?x=xxxxxx"}};

  Context formatter_context;
  formatter_context.setRequestHeaders(request_header);

  {
    QueryParameterFormatter formatter("x", absl::optional<size_t>());
    EXPECT_EQ("xxxxxx", formatter.format(formatter_context, stream_info));
    EXPECT_THAT(formatter.formatValue(formatter_context, stream_info),
                ProtoEq(ValueUtil::stringValue("xxxxxx")));
  }

  {
    QueryParameterFormatter formatter("y", absl::optional<size_t>());
    EXPECT_EQ(absl::nullopt, formatter.format(formatter_context, stream_info));
    EXPECT_THAT(formatter.formatValue(formatter_context, stream_info),
                ProtoEq(ValueUtil::nullValue()));
  }

  {
    QueryParameterFormatter formatter("x", absl::optional<size_t>(2));
    EXPECT_EQ("xx", formatter.format(formatter_context, stream_info));
    EXPECT_THAT(formatter.formatValue(formatter_context, stream_info),
                ProtoEq(ValueUtil::stringValue("xx")));
  }
}

TEST(SubstitutionFormatterTest, headersByteSizeFormatter) {
  StreamInfo::MockStreamInfo stream_info;
  Http::TestRequestHeaderMapImpl request_header{{":method", "GET"}, {":path", "/"}};
  Http::TestResponseHeaderMapImpl response_header{{":method", "PUT"}};
  Http::TestResponseTrailerMapImpl response_trailer{{":method", "POST"}, {"test-2", "test-2"}};

  Context formatter_context;
  formatter_context.setRequestHeaders(request_header)
      .setResponseHeaders(response_header)
      .setResponseTrailers(response_trailer);

  {
    HeadersByteSizeFormatter formatter(HeadersByteSizeFormatter::HeaderType::RequestHeaders);
    EXPECT_EQ(formatter.format(formatter_context, stream_info), "16");
    EXPECT_THAT(formatter.formatValue(formatter_context, stream_info),
                ProtoEq(ValueUtil::numberValue(16)));
  }
  {
    HeadersByteSizeFormatter formatter(HeadersByteSizeFormatter::HeaderType::ResponseHeaders);
    EXPECT_EQ(formatter.format(formatter_context, stream_info), "10");
    EXPECT_THAT(formatter.formatValue(formatter_context, stream_info),
                ProtoEq(ValueUtil::numberValue(10)));
  }
  {
    HeadersByteSizeFormatter formatter(HeadersByteSizeFormatter::HeaderType::ResponseTrailers);
    EXPECT_EQ(formatter.format(formatter_context, stream_info), "23");
    EXPECT_THAT(formatter.formatValue(formatter_context, stream_info),
                ProtoEq(ValueUtil::numberValue(23)));
  }
}

TEST(SubstitutionFormatterTest, responseHeaderFormatter) {
  StreamInfo::MockStreamInfo stream_info;
  Http::TestRequestHeaderMapImpl request_header{{":method", "GET"}, {":path", "/"}};
  Http::TestResponseHeaderMapImpl response_header{{":method", "PUT"}, {"test", "test"}};
  Http::TestResponseTrailerMapImpl response_trailer{{":method", "POST"}, {"test-2", "test-2"}};

  Context formatter_context;
  formatter_context.setRequestHeaders(request_header)
      .setResponseHeaders(response_header)
      .setResponseTrailers(response_trailer);

  {
    ResponseHeaderFormatter formatter(":method", "", absl::optional<size_t>());
    EXPECT_EQ("PUT", formatter.format(formatter_context, stream_info));
    EXPECT_THAT(formatter.formatValue(formatter_context, stream_info),
                ProtoEq(ValueUtil::stringValue("PUT")));
  }

  {
    ResponseHeaderFormatter formatter("test", ":method", absl::optional<size_t>());
    EXPECT_EQ("test", formatter.format(formatter_context, stream_info));
    EXPECT_THAT(formatter.formatValue(formatter_context, stream_info),
                ProtoEq(ValueUtil::stringValue("test")));
  }

  {
    ResponseHeaderFormatter formatter(":path", ":method", absl::optional<size_t>());
    EXPECT_EQ("PUT", formatter.format(formatter_context, stream_info));
    EXPECT_THAT(formatter.formatValue(formatter_context, stream_info),
                ProtoEq(ValueUtil::stringValue("PUT")));
  }

  {
    ResponseHeaderFormatter formatter("does_not_exist", "", absl::optional<size_t>());
    EXPECT_EQ(absl::nullopt, formatter.format(formatter_context, stream_info));
    EXPECT_THAT(formatter.formatValue(formatter_context, stream_info),
                ProtoEq(ValueUtil::nullValue()));
  }

  {
    ResponseHeaderFormatter formatter(":method", "", absl::optional<size_t>(2));
    EXPECT_EQ("PU", formatter.format(formatter_context, stream_info));
    EXPECT_THAT(formatter.formatValue(formatter_context, stream_info),
                ProtoEq(ValueUtil::stringValue("PU")));
  }
}

TEST(SubstitutionFormatterTest, responseTrailerFormatter) {
  StreamInfo::MockStreamInfo stream_info;
  Http::TestRequestHeaderMapImpl request_header{{":method", "GET"}, {":path", "/"}};
  Http::TestResponseHeaderMapImpl response_header{{":method", "PUT"}, {"test", "test"}};
  Http::TestResponseTrailerMapImpl response_trailer{{":method", "POST"}, {"test-2", "test-2"}};

  Context formatter_context;
  formatter_context.setRequestHeaders(request_header)
      .setResponseHeaders(response_header)
      .setResponseTrailers(response_trailer);

  {
    ResponseTrailerFormatter formatter(":method", "", absl::optional<size_t>());
    EXPECT_EQ("POST", formatter.format(formatter_context, stream_info));
    EXPECT_THAT(formatter.formatValue(formatter_context, stream_info),
                ProtoEq(ValueUtil::stringValue("POST")));
  }

  {
    ResponseTrailerFormatter formatter("test-2", ":method", absl::optional<size_t>());
    EXPECT_EQ("test-2", formatter.format(formatter_context, stream_info));
    EXPECT_THAT(formatter.formatValue(formatter_context, stream_info),
                ProtoEq(ValueUtil::stringValue("test-2")));
  }

  {
    ResponseTrailerFormatter formatter(":path", ":method", absl::optional<size_t>());
    EXPECT_EQ("POST", formatter.format(formatter_context, stream_info));
    EXPECT_THAT(formatter.formatValue(formatter_context, stream_info),
                ProtoEq(ValueUtil::stringValue("POST")));
  }

  {
    ResponseTrailerFormatter formatter("does_not_exist", "", absl::optional<size_t>());
    EXPECT_EQ(absl::nullopt, formatter.format(formatter_context, stream_info));
    EXPECT_THAT(formatter.formatValue(formatter_context, stream_info),
                ProtoEq(ValueUtil::nullValue()));
  }

  {
    ResponseTrailerFormatter formatter(":method", "", absl::optional<size_t>(2));
    EXPECT_EQ("PO", formatter.format(formatter_context, stream_info));
    EXPECT_THAT(formatter.formatValue(formatter_context, stream_info),
                ProtoEq(ValueUtil::stringValue("PO")));
  }
}

TEST(SubstitutionFormatterTest, TraceIDFormatter) {
  StreamInfo::MockStreamInfo stream_info;

  Tracing::MockSpan active_span;
  EXPECT_CALL(active_span, getTraceId()).WillRepeatedly(Return("ae0046f9075194306d7de2931bd38ce3"));

  {
    Context formatter_context;
    formatter_context.setActiveSpan(active_span);

    TraceIDFormatter formatter{};
    EXPECT_EQ("ae0046f9075194306d7de2931bd38ce3", formatter.format(formatter_context, stream_info));
    EXPECT_THAT(formatter.formatValue(formatter_context, stream_info),
                ProtoEq(ValueUtil::stringValue("ae0046f9075194306d7de2931bd38ce3")));
  }

  {
    Context formatter_context;
    TraceIDFormatter formatter{};
    EXPECT_EQ(absl::nullopt, formatter.format(formatter_context, stream_info));
    EXPECT_THAT(formatter.formatValue(formatter_context, stream_info),
                ProtoEq(ValueUtil::nullValue()));
  }
}

/**
 * Populate a metadata object with the following test data:
 * "com.test": {"test_key":"test_value","test_obj":{"inner_key":"inner_value"}}
 */
void populateMetadataTestData(envoy::config::core::v3::Metadata& metadata) {
  Protobuf::Struct struct_obj;
  auto& fields_map = *struct_obj.mutable_fields();
  fields_map["test_key"] = ValueUtil::stringValue("test_value");
  Protobuf::Struct struct_inner;
  (*struct_inner.mutable_fields())["inner_key"] = ValueUtil::stringValue("inner_value");
  Protobuf::Value val;
  *val.mutable_struct_value() = struct_inner;
  fields_map["test_obj"] = val;
  (*metadata.mutable_filter_metadata())["com.test"] = struct_obj;
}

TEST(SubstitutionFormatterTest, DynamicMetadataFieldExtractor) {
  envoy::config::core::v3::Metadata metadata;
  populateMetadataTestData(metadata);
  NiceMock<StreamInfo::MockStreamInfo> stream_info;
  EXPECT_CALL(stream_info, dynamicMetadata()).WillRepeatedly(ReturnRef(metadata));
  EXPECT_CALL(Const(stream_info), dynamicMetadata()).WillRepeatedly(ReturnRef(metadata));

  {
    DynamicMetadataFormatter formatter("com.test", {}, absl::optional<size_t>());
    std::string val = formatter.format(stream_info).value();
    EXPECT_TRUE(val.find("\"test_key\":\"test_value\"") != std::string::npos);
    EXPECT_TRUE(val.find("\"test_obj\":{\"inner_key\":\"inner_value\"}") != std::string::npos);

    Protobuf::Value expected_val;
    expected_val.mutable_struct_value()->CopyFrom(metadata.filter_metadata().at("com.test"));
    EXPECT_THAT(formatter.formatValue(stream_info), ProtoEq(expected_val));
  }
  {
    DynamicMetadataFormatter formatter("com.test", {"test_key"}, absl::optional<size_t>());
    EXPECT_EQ("test_value", formatter.format(stream_info));
    EXPECT_THAT(formatter.formatValue(stream_info), ProtoEq(ValueUtil::stringValue("test_value")));
  }
  {
    DynamicMetadataFormatter formatter("com.test", {"test_obj"}, absl::optional<size_t>());
    EXPECT_EQ("{\"inner_key\":\"inner_value\"}", formatter.format(stream_info));

    Protobuf::Value expected_val;
    (*expected_val.mutable_struct_value()->mutable_fields())["inner_key"] =
        ValueUtil::stringValue("inner_value");
    EXPECT_THAT(formatter.formatValue(stream_info), ProtoEq(expected_val));
  }
  {
    DynamicMetadataFormatter formatter("com.test", {"test_obj", "inner_key"},
                                       absl::optional<size_t>());
    EXPECT_EQ("inner_value", formatter.format(stream_info));
    EXPECT_THAT(formatter.formatValue(stream_info), ProtoEq(ValueUtil::stringValue("inner_value")));
  }

  // not found cases
  {
    DynamicMetadataFormatter formatter("com.notfound", {}, absl::optional<size_t>());
    EXPECT_EQ(absl::nullopt, formatter.format(stream_info));
    EXPECT_THAT(formatter.formatValue(stream_info), ProtoEq(ValueUtil::nullValue()));
  }
  {
    DynamicMetadataFormatter formatter("com.test", {"notfound"}, absl::optional<size_t>());
    EXPECT_EQ(absl::nullopt, formatter.format(stream_info));
    EXPECT_THAT(formatter.formatValue(stream_info), ProtoEq(ValueUtil::nullValue()));
  }
  {
    DynamicMetadataFormatter formatter("com.test", {"test_obj", "notfound"},
                                       absl::optional<size_t>());
    EXPECT_EQ(absl::nullopt, formatter.format(stream_info));
    EXPECT_THAT(formatter.formatValue(stream_info), ProtoEq(ValueUtil::nullValue()));
  }

  // size limit
  {
    DynamicMetadataFormatter formatter("com.test", {"test_key"}, absl::optional<size_t>(5));
    EXPECT_EQ("test_", formatter.format(stream_info));

    // N.B. Does not truncate.
    EXPECT_THAT(formatter.formatValue(stream_info), ProtoEq(ValueUtil::stringValue("test_value")));
  }

  {
    Protobuf::Value val;
    val.set_number_value(std::numeric_limits<double>::quiet_NaN());
    Protobuf::Struct struct_obj;
    (*struct_obj.mutable_fields())["nan_val"] = val;
    (*metadata.mutable_filter_metadata())["com.test"] = struct_obj;

    DynamicMetadataFormatter formatter("com.test", {"nan_val"}, absl::optional<size_t>());
    absl::optional<std::string> value = formatter.format(stream_info);
    EXPECT_EQ("null", value.value());
  }

  {
    Protobuf::Value val;
    val.set_number_value(std::numeric_limits<double>::infinity());
    Protobuf::Struct struct_obj;
    (*struct_obj.mutable_fields())["inf_val"] = val;
    (*metadata.mutable_filter_metadata())["com.test"] = struct_obj;

    DynamicMetadataFormatter formatter("com.test", {"inf_val"}, absl::optional<size_t>());
    absl::optional<std::string> value = formatter.format(stream_info);
    EXPECT_EQ("inf", value.value());
  }
}

TEST(SubstitutionFormatterTest, FilterStateFormatter) {
  StreamInfo::MockStreamInfo stream_info;

  stream_info.filter_state_->setData("key",
                                     std::make_unique<Router::StringAccessorImpl>("test_value"),
                                     StreamInfo::FilterState::StateType::ReadOnly);
  stream_info.filter_state_->setData("key-struct",
                                     std::make_unique<TestSerializedStructFilterState>(),
                                     StreamInfo::FilterState::StateType::ReadOnly);
  stream_info.filter_state_->setData("key-no-serialization",
                                     std::make_unique<StreamInfo::FilterState::Object>(),
                                     StreamInfo::FilterState::StateType::ReadOnly);

  stream_info.filter_state_->setData(
      "key-serialization-error",
      std::make_unique<TestSerializedStructFilterState>(std::chrono::seconds(-281474976710656)),
      StreamInfo::FilterState::StateType::ReadOnly);
  stream_info.filter_state_->setData(
      "test_key", std::make_unique<TestSerializedStringFilterState>("test_value"),
      StreamInfo::FilterState::StateType::ReadOnly);
  EXPECT_CALL(Const(stream_info), filterState()).Times(testing::AtLeast(1));

  {
    FilterStateFormatter formatter("key", absl::optional<size_t>(), false);

    EXPECT_EQ("\"test_value\"", formatter.format(stream_info));
    EXPECT_THAT(formatter.formatValue(stream_info), ProtoEq(ValueUtil::stringValue("test_value")));
  }
  {
    FilterStateFormatter formatter("key-struct", absl::optional<size_t>(), false);

    EXPECT_EQ("{\"inner_key\":\"inner_value\"}", formatter.format(stream_info));

    Protobuf::Value expected;
    (*expected.mutable_struct_value()->mutable_fields())["inner_key"] =
        ValueUtil::stringValue("inner_value");

    EXPECT_THAT(formatter.formatValue(stream_info), ProtoEq(expected));
  }

  // not found case
  {
    FilterStateFormatter formatter("key-not-found", absl::optional<size_t>(), false);

    EXPECT_EQ(absl::nullopt, formatter.format(stream_info));
    EXPECT_THAT(formatter.formatValue(stream_info), ProtoEq(ValueUtil::nullValue()));
  }

  // no serialization case
  {
    FilterStateFormatter formatter("key-no-serialization", absl::optional<size_t>(), false);

    EXPECT_EQ(absl::nullopt, formatter.format(stream_info));
    EXPECT_THAT(formatter.formatValue(stream_info), ProtoEq(ValueUtil::nullValue()));
  }

  // serialization error case
  {
    FilterStateFormatter formatter("key-serialization-error", absl::optional<size_t>(), false);

    EXPECT_EQ(absl::nullopt, formatter.format(stream_info));
    EXPECT_THAT(formatter.formatValue(stream_info), ProtoEq(ValueUtil::nullValue()));
  }

  // size limit
  {
    FilterStateFormatter formatter("key", absl::optional<size_t>(5), false);

    EXPECT_EQ("\"test", formatter.format(stream_info));

    // N.B. Does not truncate.
    EXPECT_THAT(formatter.formatValue(stream_info), ProtoEq(ValueUtil::stringValue("test_value")));
  }

  // serializeAsString case
  {
    FilterStateFormatter formatter("test_key", absl::optional<size_t>(), true);

    EXPECT_EQ("test_value By PLAIN", formatter.format(stream_info));
  }

  // size limit for serializeAsString
  {
    FilterStateFormatter formatter("test_key", absl::optional<size_t>(10), true);

    EXPECT_EQ("test_value", formatter.format(stream_info));
  }

  // no serialization case for serializeAsString
  {
    FilterStateFormatter formatter("key-no-serialization", absl::optional<size_t>(), true);

    EXPECT_EQ(absl::nullopt, formatter.format(stream_info));
    EXPECT_THAT(formatter.formatValue(stream_info), ProtoEq(ValueUtil::nullValue()));
  }
  // FIELD test cases
  {
    FilterStateFormatter formatter("test_key", absl::optional<size_t>(), false, false,
                                   "test_field");

    EXPECT_EQ("test_value", formatter.format(stream_info));
    EXPECT_THAT(formatter.formatValue(stream_info), ProtoEq(ValueUtil::stringValue("test_value")));
  }
  {
    FilterStateFormatter formatter("test_key", absl::optional<size_t>(), false, false, "test_num");

    EXPECT_EQ("137", formatter.format(stream_info));
    EXPECT_THAT(formatter.formatValue(stream_info), ProtoEq(ValueUtil::stringValue("137")));
  }
  {
    FilterStateFormatter formatter("test_wrong_key", absl::optional<size_t>(), false, false,
                                   "test_field");

    EXPECT_EQ(absl::nullopt, formatter.format(stream_info));
    EXPECT_THAT(formatter.formatValue(stream_info), ProtoEq(ValueUtil::nullValue()));
  }
  {
    FilterStateFormatter formatter("test_key", absl::optional<size_t>(), false, false,
                                   "test_wrong_field");

    EXPECT_EQ(absl::nullopt, formatter.format(stream_info));
    EXPECT_THAT(formatter.formatValue(stream_info), ProtoEq(ValueUtil::nullValue()));
  }
  {
    FilterStateFormatter formatter("test_key", absl::optional<size_t>(5), false, false,
                                   "test_field");

    EXPECT_EQ("test_", formatter.format(stream_info));
    EXPECT_THAT(formatter.formatValue(stream_info), ProtoEq(ValueUtil::stringValue("test_")));
  }
}

TEST(SubstitutionFormatterTest, DownstreamPeerCertVStartFormatter) {
  // No downstreamSslConnection
  {
    NiceMock<StreamInfo::MockStreamInfo> stream_info;
    stream_info.downstream_connection_info_provider_->setSslConnection(nullptr);
    DownstreamPeerCertVStartFormatter cert_start_formart("DOWNSTREAM_PEER_CERT_V_START(%Y/%m/%d)");
    EXPECT_EQ(absl::nullopt, cert_start_formart.format(stream_info));
    EXPECT_THAT(cert_start_formart.formatValue(stream_info), ProtoEq(ValueUtil::nullValue()));
  }
  // No validFromPeerCertificate
  {
    NiceMock<StreamInfo::MockStreamInfo> stream_info;
    DownstreamPeerCertVStartFormatter cert_start_formart("DOWNSTREAM_PEER_CERT_V_START(%Y/%m/%d)");
    auto connection_info = std::make_shared<Ssl::MockConnectionInfo>();
    EXPECT_CALL(*connection_info, validFromPeerCertificate()).WillRepeatedly(Return(absl::nullopt));
    stream_info.downstream_connection_info_provider_->setSslConnection(connection_info);
    EXPECT_EQ(absl::nullopt, cert_start_formart.format(stream_info));
    EXPECT_THAT(cert_start_formart.formatValue(stream_info), ProtoEq(ValueUtil::nullValue()));
  }
  // Default format string
  {
    NiceMock<StreamInfo::MockStreamInfo> stream_info;
    DownstreamPeerCertVStartFormatter cert_start_format("");
    auto connection_info = std::make_shared<Ssl::MockConnectionInfo>();
    time_t test_epoch = 1522280158;
    SystemTime time = std::chrono::system_clock::from_time_t(test_epoch);
    EXPECT_CALL(*connection_info, validFromPeerCertificate()).WillRepeatedly(Return(time));
    stream_info.downstream_connection_info_provider_->setSslConnection(connection_info);
    EXPECT_EQ(AccessLogDateTimeFormatter::fromTime(time), cert_start_format.format(stream_info));
  }
  // Custom format string
  {
    NiceMock<StreamInfo::MockStreamInfo> stream_info;
    DownstreamPeerCertVStartFormatter cert_start_format("%b %e %H:%M:%S %Y %Z");
    auto connection_info = std::make_shared<Ssl::MockConnectionInfo>();
    time_t test_epoch = 1522280158;
    SystemTime time = std::chrono::system_clock::from_time_t(test_epoch);
    EXPECT_CALL(*connection_info, validFromPeerCertificate()).WillRepeatedly(Return(time));
    stream_info.downstream_connection_info_provider_->setSslConnection(connection_info);
    EXPECT_EQ("Mar 28 23:35:58 2018 UTC", cert_start_format.format(stream_info));
  }
}

TEST(SubstitutionFormatterTest, DownstreamPeerCertVEndFormatter) {
  // No downstreamSslConnection
  {
    NiceMock<StreamInfo::MockStreamInfo> stream_info;
    stream_info.downstream_connection_info_provider_->setSslConnection(nullptr);
    DownstreamPeerCertVEndFormatter cert_end_format("%Y/%m/%d");
    EXPECT_EQ(absl::nullopt, cert_end_format.format(stream_info));
    EXPECT_THAT(cert_end_format.formatValue(stream_info), ProtoEq(ValueUtil::nullValue()));
  }
  // No expirationPeerCertificate
  {
    NiceMock<StreamInfo::MockStreamInfo> stream_info;
    DownstreamPeerCertVEndFormatter cert_end_format("%Y/%m/%d");
    auto connection_info = std::make_shared<Ssl::MockConnectionInfo>();
    EXPECT_CALL(*connection_info, expirationPeerCertificate())
        .WillRepeatedly(Return(absl::nullopt));
    stream_info.downstream_connection_info_provider_->setSslConnection(connection_info);
    EXPECT_EQ(absl::nullopt, cert_end_format.format(stream_info));
    EXPECT_THAT(cert_end_format.formatValue(stream_info), ProtoEq(ValueUtil::nullValue()));
  }
  // Default format string
  {
    NiceMock<StreamInfo::MockStreamInfo> stream_info;
    DownstreamPeerCertVEndFormatter cert_end_format("");
    auto connection_info = std::make_shared<Ssl::MockConnectionInfo>();
    time_t test_epoch = 1522280158;
    SystemTime time = std::chrono::system_clock::from_time_t(test_epoch);
    EXPECT_CALL(*connection_info, expirationPeerCertificate()).WillRepeatedly(Return(time));
    stream_info.downstream_connection_info_provider_->setSslConnection(connection_info);
    EXPECT_EQ(AccessLogDateTimeFormatter::fromTime(time), cert_end_format.format(stream_info));
  }
  // Custom format string
  {
    NiceMock<StreamInfo::MockStreamInfo> stream_info;
    DownstreamPeerCertVEndFormatter cert_end_format("%b %e %H:%M:%S %Y %Z");
    auto connection_info = std::make_shared<Ssl::MockConnectionInfo>();
    time_t test_epoch = 1522280158;
    SystemTime time = std::chrono::system_clock::from_time_t(test_epoch);
    EXPECT_CALL(*connection_info, expirationPeerCertificate()).WillRepeatedly(Return(time));
    stream_info.downstream_connection_info_provider_->setSslConnection(connection_info);
    EXPECT_EQ("Mar 28 23:35:58 2018 UTC", cert_end_format.format(stream_info));
  }
}

TEST(SubstitutionFormatterTest, UpstreamPeerCertVStartFormatter) {
  // No upstream connection
  {
    NiceMock<StreamInfo::MockStreamInfo> stream_info;
    EXPECT_CALL(stream_info, upstreamInfo()).WillRepeatedly(Return(nullptr));
    UpstreamPeerCertVStartFormatter cert_start_format("%Y/%m/%d");
    EXPECT_EQ(absl::nullopt, cert_start_format.format(stream_info));
    EXPECT_THAT(cert_start_format.formatValue(stream_info), ProtoEq(ValueUtil::nullValue()));
  }
  // No upstreamSslConnection
  {
    NiceMock<StreamInfo::MockStreamInfo> stream_info;
    stream_info.upstreamInfo()->setUpstreamSslConnection(nullptr);
    DownstreamPeerCertVStartFormatter cert_start_format("UPSTREAM_PEER_CERT_V_START(%Y/%m/%d)");
    EXPECT_EQ(absl::nullopt, cert_start_format.format(stream_info));
    EXPECT_THAT(cert_start_format.formatValue(stream_info), ProtoEq(ValueUtil::nullValue()));
  }
  // No validFromPeerCertificate
  {
    NiceMock<StreamInfo::MockStreamInfo> stream_info;
    DownstreamPeerCertVStartFormatter cert_start_format("UPSTREAM_PEER_CERT_V_START(%Y/%m/%d)");
    auto connection_info = std::make_shared<Ssl::MockConnectionInfo>();
    EXPECT_CALL(*connection_info, validFromPeerCertificate()).WillRepeatedly(Return(absl::nullopt));
    stream_info.upstreamInfo()->setUpstreamSslConnection(connection_info);
    EXPECT_EQ(absl::nullopt, cert_start_format.format(stream_info));
    EXPECT_THAT(cert_start_format.formatValue(stream_info), ProtoEq(ValueUtil::nullValue()));
  }
  // Default format string
  {
    NiceMock<StreamInfo::MockStreamInfo> stream_info;
    UpstreamPeerCertVStartFormatter cert_start_format("");
    auto connection_info = std::make_shared<Ssl::MockConnectionInfo>();
    time_t test_epoch = 1522280158;
    SystemTime time = std::chrono::system_clock::from_time_t(test_epoch);
    EXPECT_CALL(*connection_info, validFromPeerCertificate()).WillRepeatedly(Return(time));
    stream_info.upstreamInfo()->setUpstreamSslConnection(connection_info);
    EXPECT_EQ(AccessLogDateTimeFormatter::fromTime(time), cert_start_format.format(stream_info));
  }
  // Custom format string
  {
    NiceMock<StreamInfo::MockStreamInfo> stream_info;
    UpstreamPeerCertVStartFormatter cert_start_format("%b %e %H:%M:%S %Y %Z");
    auto connection_info = std::make_shared<Ssl::MockConnectionInfo>();
    time_t test_epoch = 1522280158;
    SystemTime time = std::chrono::system_clock::from_time_t(test_epoch);
    EXPECT_CALL(*connection_info, validFromPeerCertificate()).WillRepeatedly(Return(time));
    stream_info.upstreamInfo()->setUpstreamSslConnection(connection_info);
    EXPECT_EQ("Mar 28 23:35:58 2018 UTC", cert_start_format.format(stream_info));
  }
}

TEST(SubstitutionFormatterTest, UpstreamPeerCertVEndFormatter) {
  // No upstream connection
  {
    NiceMock<StreamInfo::MockStreamInfo> stream_info;
    EXPECT_CALL(stream_info, upstreamInfo()).WillRepeatedly(Return(nullptr));
    UpstreamPeerCertVEndFormatter cert_end_format("%Y/%m/%d");
    EXPECT_EQ(absl::nullopt, cert_end_format.format(stream_info));
    EXPECT_THAT(cert_end_format.formatValue(stream_info), ProtoEq(ValueUtil::nullValue()));
  }
  // No upstreamSslConnection
  {
    NiceMock<StreamInfo::MockStreamInfo> stream_info;
    stream_info.upstreamInfo()->setUpstreamSslConnection(nullptr);
    UpstreamPeerCertVEndFormatter cert_end_format("%Y/%m/%d");
    EXPECT_EQ(absl::nullopt, cert_end_format.format(stream_info));
    EXPECT_THAT(cert_end_format.formatValue(stream_info), ProtoEq(ValueUtil::nullValue()));
  }
  // No expirationPeerCertificate
  {
    NiceMock<StreamInfo::MockStreamInfo> stream_info;
    UpstreamPeerCertVEndFormatter cert_end_format("%Y/%m/%d");
    auto connection_info = std::make_shared<Ssl::MockConnectionInfo>();
    EXPECT_CALL(*connection_info, expirationPeerCertificate())
        .WillRepeatedly(Return(absl::nullopt));
    stream_info.upstreamInfo()->setUpstreamSslConnection(connection_info);
    EXPECT_EQ(absl::nullopt, cert_end_format.format(stream_info));
    EXPECT_THAT(cert_end_format.formatValue(stream_info), ProtoEq(ValueUtil::nullValue()));
  }
  // Default format string
  {
    NiceMock<StreamInfo::MockStreamInfo> stream_info;
    UpstreamPeerCertVEndFormatter cert_end_format("");
    auto connection_info = std::make_shared<Ssl::MockConnectionInfo>();
    time_t test_epoch = 1522280158;
    SystemTime time = std::chrono::system_clock::from_time_t(test_epoch);
    EXPECT_CALL(*connection_info, expirationPeerCertificate()).WillRepeatedly(Return(time));
    stream_info.upstreamInfo()->setUpstreamSslConnection(connection_info);
    EXPECT_EQ(AccessLogDateTimeFormatter::fromTime(time), cert_end_format.format(stream_info));
  }
  // Custom format string
  {
    NiceMock<StreamInfo::MockStreamInfo> stream_info;
    UpstreamPeerCertVEndFormatter cert_end_format("%b %e %H:%M:%S %Y %Z");
    auto connection_info = std::make_shared<Ssl::MockConnectionInfo>();
    time_t test_epoch = 1522280158;
    SystemTime time = std::chrono::system_clock::from_time_t(test_epoch);
    EXPECT_CALL(*connection_info, expirationPeerCertificate()).WillRepeatedly(Return(time));
    stream_info.upstreamInfo()->setUpstreamSslConnection(connection_info);
    EXPECT_EQ("Mar 28 23:35:58 2018 UTC", cert_end_format.format(stream_info));
  }
}

TEST(SubstitutionFormatterTest, StartTimeFormatter) {
  NiceMock<StreamInfo::MockStreamInfo> stream_info;
  Http::TestRequestHeaderMapImpl request_headers{{":method", "GET"}, {":path", "/"}};
  Http::TestResponseHeaderMapImpl response_headers;
  Http::TestResponseTrailerMapImpl response_trailers;
  std::string body;

  {
    StartTimeFormatter start_time_format("%Y/%m/%d");
    time_t test_epoch = 1522280158;
    SystemTime time = std::chrono::system_clock::from_time_t(test_epoch);
    EXPECT_CALL(stream_info, startTime()).WillRepeatedly(Return(time));
    EXPECT_EQ("2018/03/28", start_time_format.format(stream_info));
    EXPECT_THAT(start_time_format.formatValue(stream_info),
                ProtoEq(ValueUtil::stringValue("2018/03/28")));
  }

  {
    StartTimeFormatter start_time_format("");
    SystemTime time;
    EXPECT_CALL(stream_info, startTime()).WillRepeatedly(Return(time));
    EXPECT_EQ(AccessLogDateTimeFormatter::fromTime(time), start_time_format.format(stream_info));
    EXPECT_THAT(start_time_format.formatValue(stream_info),
                ProtoEq(ValueUtil::stringValue(AccessLogDateTimeFormatter::fromTime(time))));
  }
}

TEST(SubstitutionFormatterTest, GrpcStatusFormatterCamelStringTest) {
  GrpcStatusFormatter formatter("grpc-status", "", absl::optional<size_t>(),
                                GrpcStatusFormatter::Format::CamelString);
  NiceMock<StreamInfo::MockStreamInfo> stream_info;
  Http::TestRequestHeaderMapImpl request_header{{"content-type", "application/grpc+proto"},
                                                {":path", "/"}};
  Http::TestResponseHeaderMapImpl response_header;
  Http::TestResponseTrailerMapImpl response_trailer;

  Context formatter_context;
  formatter_context.setRequestHeaders(request_header)
      .setResponseHeaders(response_header)
      .setResponseTrailers(response_trailer);

  std::vector<std::string> grpc_statuses{
      "OK",       "Canceled",       "Unknown",          "InvalidArgument",   "DeadlineExceeded",
      "NotFound", "AlreadyExists",  "PermissionDenied", "ResourceExhausted", "FailedPrecondition",
      "Aborted",  "OutOfRange",     "Unimplemented",    "Internal",          "Unavailable",
      "DataLoss", "Unauthenticated"};
  for (size_t i = 0; i < grpc_statuses.size(); ++i) {
    response_trailer = Http::TestResponseTrailerMapImpl{{"grpc-status", std::to_string(i)}};
    EXPECT_EQ(grpc_statuses[i], formatter.format(formatter_context, stream_info));
    EXPECT_THAT(formatter.formatValue(formatter_context, stream_info),
                ProtoEq(ValueUtil::stringValue(grpc_statuses[i])));
  }
  {
    response_trailer = Http::TestResponseTrailerMapImpl{{"not-a-grpc-status", "13"}};
    EXPECT_EQ(absl::nullopt, formatter.format(formatter_context, stream_info));
    EXPECT_THAT(formatter.formatValue(formatter_context, stream_info),
                ProtoEq(ValueUtil::nullValue()));
  }
  {
    response_trailer = Http::TestResponseTrailerMapImpl{{"grpc-status", "-1"}};
    EXPECT_EQ("-1", formatter.format(formatter_context, stream_info));
    EXPECT_THAT(formatter.formatValue(formatter_context, stream_info),
                ProtoEq(ValueUtil::stringValue("-1")));
    response_trailer = Http::TestResponseTrailerMapImpl{{"grpc-status", "42738"}};
    EXPECT_EQ("42738", formatter.format(formatter_context, stream_info));
    EXPECT_THAT(formatter.formatValue(formatter_context, stream_info),
                ProtoEq(ValueUtil::stringValue("42738")));
    response_trailer.clear();
  }
  {
    response_header = Http::TestResponseHeaderMapImpl{{"grpc-status", "-1"}};
    EXPECT_EQ("-1", formatter.format(formatter_context, stream_info));
    EXPECT_THAT(formatter.formatValue(formatter_context, stream_info),
                ProtoEq(ValueUtil::stringValue("-1")));
    response_header = Http::TestResponseHeaderMapImpl{{"grpc-status", "42738"}};
    EXPECT_EQ("42738", formatter.format(formatter_context, stream_info));
    EXPECT_THAT(formatter.formatValue(formatter_context, stream_info),
                ProtoEq(ValueUtil::stringValue("42738")));
    response_header.clear();
  }
  // Test "not gRPC request" with response_trailer
  {
    request_header = {{":method", "GET"}, {":path", "/health"}};
    response_trailer = Http::TestResponseTrailerMapImpl{{"grpc-status", "0"}};
    EXPECT_EQ(absl::nullopt, formatter.format(formatter_context, stream_info));
    EXPECT_THAT(formatter.formatValue(formatter_context, stream_info),
                ProtoEq(ValueUtil::nullValue()));
    response_trailer.clear();
    request_header = {{":method", "GET"}, {":path", "/"}, {"content-type", "application/grpc"}};
  }
  // Test "not gRPC request" with response_header
  {
    request_header = {{":method", "GET"}, {":path", "/health"}};
    response_header = Http::TestResponseHeaderMapImpl{{"grpc-status", "2"}};
    EXPECT_EQ(absl::nullopt, formatter.format(formatter_context, stream_info));
    EXPECT_THAT(formatter.formatValue(formatter_context, stream_info),
                ProtoEq(ValueUtil::nullValue()));
    response_header.clear();
    request_header = {{":method", "GET"}, {":path", "/"}, {"content-type", "application/grpc"}};
  }
}

TEST(SubstitutionFormatterTest, GrpcStatusFormatterSnakeStringTest) {
  GrpcStatusFormatter formatter("grpc-status", "", absl::optional<size_t>(),
                                GrpcStatusFormatter::Format::SnakeString);
  NiceMock<StreamInfo::MockStreamInfo> stream_info;
  Http::TestRequestHeaderMapImpl request_header{{"content-type", "application/grpc"},
                                                {":path", "/"}};
  Http::TestResponseHeaderMapImpl response_header;
  Http::TestResponseTrailerMapImpl response_trailer;

  Context formatter_context;
  formatter_context.setRequestHeaders(request_header)
      .setResponseHeaders(response_header)
      .setResponseTrailers(response_trailer);

  std::vector<std::string> grpc_statuses{"OK",
                                         "CANCELLED",
                                         "UNKNOWN",
                                         "INVALID_ARGUMENT",
                                         "DEADLINE_EXCEEDED",
                                         "NOT_FOUND",
                                         "ALREADY_EXISTS",
                                         "PERMISSION_DENIED",
                                         "RESOURCE_EXHAUSTED",
                                         "FAILED_PRECONDITION",
                                         "ABORTED",
                                         "OUT_OF_RANGE",
                                         "UNIMPLEMENTED",
                                         "INTERNAL",
                                         "UNAVAILABLE",
                                         "DATA_LOSS",
                                         "UNAUTHENTICATED"};
  for (size_t i = 0; i < grpc_statuses.size(); ++i) {
    response_trailer = Http::TestResponseTrailerMapImpl{{"grpc-status", std::to_string(i)}};
    EXPECT_EQ(grpc_statuses[i], formatter.format(formatter_context, stream_info));
    EXPECT_THAT(formatter.formatValue(formatter_context, stream_info),
                ProtoEq(ValueUtil::stringValue(grpc_statuses[i])));
  }
  {
    response_trailer = Http::TestResponseTrailerMapImpl{{"not-a-grpc-status", "13"}};
    EXPECT_EQ(absl::nullopt, formatter.format(formatter_context, stream_info));
    EXPECT_THAT(formatter.formatValue(formatter_context, stream_info),
                ProtoEq(ValueUtil::nullValue()));
  }
  {
    response_trailer = Http::TestResponseTrailerMapImpl{{"grpc-status", "-1"}};
    EXPECT_EQ("-1", formatter.format(formatter_context, stream_info));
    EXPECT_THAT(formatter.formatValue(formatter_context, stream_info),
                ProtoEq(ValueUtil::stringValue("-1")));
    response_trailer = Http::TestResponseTrailerMapImpl{{"grpc-status", "42738"}};
    EXPECT_EQ("42738", formatter.format(formatter_context, stream_info));
    EXPECT_THAT(formatter.formatValue(formatter_context, stream_info),
                ProtoEq(ValueUtil::stringValue("42738")));
    response_trailer.clear();
  }
  {
    response_header = Http::TestResponseHeaderMapImpl{{"grpc-status", "-1"}};
    EXPECT_EQ("-1", formatter.format(formatter_context, stream_info));
    EXPECT_THAT(formatter.formatValue(formatter_context, stream_info),
                ProtoEq(ValueUtil::stringValue("-1")));
    response_header = Http::TestResponseHeaderMapImpl{{"grpc-status", "42738"}};
    EXPECT_EQ("42738", formatter.format(formatter_context, stream_info));
    EXPECT_THAT(formatter.formatValue(formatter_context, stream_info),
                ProtoEq(ValueUtil::stringValue("42738")));
    response_header.clear();
  }
  // Test "not gRPC request" with response_trailer
  {
    request_header = {{":method", "GET"}, {":path", "/health"}};
    response_trailer = Http::TestResponseTrailerMapImpl{{"grpc-status", "0"}};
    EXPECT_EQ(absl::nullopt, formatter.format(formatter_context, stream_info));
    EXPECT_THAT(formatter.formatValue(formatter_context, stream_info),
                ProtoEq(ValueUtil::nullValue()));
    response_trailer.clear();
    request_header = {{":method", "GET"}, {":path", "/"}, {"content-type", "application/grpc"}};
  }
  // Test "not gRPC request" with response_header
  {
    request_header = {{":method", "GET"}, {":path", "/health"}};
    response_header = Http::TestResponseHeaderMapImpl{{"grpc-status", "2"}};
    EXPECT_EQ(absl::nullopt, formatter.format(formatter_context, stream_info));
    EXPECT_THAT(formatter.formatValue(formatter_context, stream_info),
                ProtoEq(ValueUtil::nullValue()));
    response_header.clear();
    request_header = {{":method", "GET"}, {":path", "/"}, {"content-type", "application/grpc"}};
  }
}

TEST(SubstitutionFormatterTest, GrpcStatusFormatterNumberTest) {
  GrpcStatusFormatter formatter("grpc-status", "", absl::optional<size_t>(),
                                GrpcStatusFormatter::Format::Number);
  NiceMock<StreamInfo::MockStreamInfo> stream_info;
  Http::TestRequestHeaderMapImpl request_header{{"content-type", "application/grpc"},
                                                {":path", "/"}};
  Http::TestResponseHeaderMapImpl response_header;
  Http::TestResponseTrailerMapImpl response_trailer;

  Context formatter_context;
  formatter_context.setRequestHeaders(request_header)
      .setResponseHeaders(response_header)
      .setResponseTrailers(response_trailer);

  const int grpcStatuses = static_cast<int>(Grpc::Status::WellKnownGrpcStatus::MaximumKnown) + 1;

  for (size_t i = 0; i < grpcStatuses; ++i) {
    response_trailer = Http::TestResponseTrailerMapImpl{{"grpc-status", std::to_string(i)}};
    EXPECT_EQ(std::to_string(i), formatter.format(formatter_context, stream_info));
    EXPECT_THAT(formatter.formatValue(formatter_context, stream_info),
                ProtoEq(ValueUtil::numberValue(i)));
  }
  {
    response_trailer = Http::TestResponseTrailerMapImpl{{"not-a-grpc-status", "13"}};
    EXPECT_EQ(absl::nullopt, formatter.format(formatter_context, stream_info));
    EXPECT_THAT(formatter.formatValue(formatter_context, stream_info),
                ProtoEq(ValueUtil::nullValue()));
  }
  {
    response_trailer = Http::TestResponseTrailerMapImpl{{"grpc-status", "-1"}};
    EXPECT_EQ("-1", formatter.format(formatter_context, stream_info));
    EXPECT_THAT(formatter.formatValue(formatter_context, stream_info),
                ProtoEq(ValueUtil::numberValue(-1)));
    response_trailer = Http::TestResponseTrailerMapImpl{{"grpc-status", "42738"}};
    EXPECT_EQ("42738", formatter.format(formatter_context, stream_info));
    EXPECT_THAT(formatter.formatValue(formatter_context, stream_info),
                ProtoEq(ValueUtil::numberValue(42738)));
    response_trailer.clear();
  }
  {
    response_header = Http::TestResponseHeaderMapImpl{{"grpc-status", "-1"}};
    EXPECT_EQ("-1", formatter.format(formatter_context, stream_info));
    EXPECT_THAT(formatter.formatValue(formatter_context, stream_info),
                ProtoEq(ValueUtil::numberValue(-1)));
    response_header = Http::TestResponseHeaderMapImpl{{"grpc-status", "42738"}};
    EXPECT_EQ("42738", formatter.format(formatter_context, stream_info));
    EXPECT_THAT(formatter.formatValue(formatter_context, stream_info),
                ProtoEq(ValueUtil::numberValue(42738)));
    response_header.clear();
  }
  // Test "not gRPC request" with response_trailer
  {
    request_header = {{":method", "GET"}, {":path", "/health"}};
    response_trailer = Http::TestResponseTrailerMapImpl{{"grpc-status", "0"}};
    EXPECT_EQ(absl::nullopt, formatter.format(formatter_context, stream_info));
    EXPECT_THAT(formatter.formatValue(formatter_context, stream_info),
                ProtoEq(ValueUtil::nullValue()));
    response_trailer.clear();
    request_header = {{":method", "GET"}, {":path", "/"}, {"content-type", "application/grpc"}};
  }
  // Test "not gRPC request" with response_header
  {
    request_header = {{":method", "GET"}, {":path", "/health"}};
    response_header = Http::TestResponseHeaderMapImpl{{"grpc-status", "2"}};
    EXPECT_EQ(absl::nullopt, formatter.format(formatter_context, stream_info));
    EXPECT_THAT(formatter.formatValue(formatter_context, stream_info),
                ProtoEq(ValueUtil::nullValue()));
    response_header.clear();
    request_header = {{":method", "GET"}, {":path", "/"}, {"content-type", "application/grpc"}};
  }
}

void verifyStructOutput(Protobuf::Struct output,
                        absl::node_hash_map<std::string, std::string> expected_map) {
  for (const auto& pair : expected_map) {
    EXPECT_EQ(output.fields().at(pair.first).string_value(), pair.second);
  }
  for (const auto& pair : output.fields()) {
    EXPECT_TRUE(expected_map.contains(pair.first));
  }
}

TEST(SubstitutionFormatterTest, JsonFormatterPlainStringTest) {
  StreamInfo::MockStreamInfo stream_info;

  envoy::config::core::v3::Metadata metadata;
  populateMetadataTestData(metadata);
  absl::optional<Http::Protocol> protocol = Http::Protocol::Http11;
  EXPECT_CALL(stream_info, protocol()).WillRepeatedly(Return(protocol));

  const std::string expected_json_map = R"EOF(
    {"plain_string": "plain_string_value"}
  )EOF";

  Protobuf::Struct key_mapping;
  TestUtility::loadFromYaml(R"EOF(
    plain_string: plain_string_value
  )EOF",
                            key_mapping);
  JsonFormatterImpl formatter(key_mapping, false);

  EXPECT_TRUE(TestUtility::jsonStringEqual(formatter.format({}, stream_info), expected_json_map));
}

TEST(SubstitutionFormatterTest, JsonFormatterPlainNumberTest) {
  StreamInfo::MockStreamInfo stream_info;

  envoy::config::core::v3::Metadata metadata;
  populateMetadataTestData(metadata);
  absl::optional<Http::Protocol> protocol = Http::Protocol::Http11;
  EXPECT_CALL(stream_info, protocol()).WillRepeatedly(Return(protocol));

  const std::string expected_json_map = R"EOF(
    {"plain_number": 400}
  )EOF";

  Protobuf::Struct key_mapping;
  TestUtility::loadFromYaml(R"EOF(
    plain_number: 400
  )EOF",
                            key_mapping);
  JsonFormatterImpl formatter(key_mapping, false);

  EXPECT_TRUE(TestUtility::jsonStringEqual(formatter.format({}, stream_info), expected_json_map));
}

TEST(SubstitutionFormatterTest, JsonFormatterTypesTest) {
  StreamInfo::MockStreamInfo stream_info;

  envoy::config::core::v3::Metadata metadata;
  populateMetadataTestData(metadata);
  absl::optional<Http::Protocol> protocol = Http::Protocol::Http11;
  EXPECT_CALL(stream_info, protocol()).WillRepeatedly(Return(protocol));

  Protobuf::Struct key_mapping;
  TestUtility::loadFromYaml(R"EOF(
    string_type: plain_string_value
    struct_type:
      plain_string: plain_string_value
      protocol: '%PROTOCOL%'
    list_type:
      - plain_string_value
      - '%PROTOCOL%'
  )EOF",
                            key_mapping);
  JsonFormatterImpl formatter(key_mapping, false);

  const Protobuf::Struct expected = TestUtility::jsonToStruct(R"EOF({
    "string_type": "plain_string_value",
    "struct_type": {
      "plain_string": "plain_string_value",
      "protocol": "HTTP/1.1"
    },
    "list_type": [
      "plain_string_value",
      "HTTP/1.1"
    ]
  })EOF");
  const Protobuf::Struct out_struct = TestUtility::jsonToStruct(formatter.format({}, stream_info));
  EXPECT_TRUE(TestUtility::protoEqual(out_struct, expected));
}

// Test that nested values are formatted properly, including inter-type nesting.
TEST(SubstitutionFormatterTest, JsonFormatterNestedObjectsTest) {
  StreamInfo::MockStreamInfo stream_info;

  envoy::config::core::v3::Metadata metadata;
  populateMetadataTestData(metadata);
  absl::optional<Http::Protocol> protocol = Http::Protocol::Http11;
  EXPECT_CALL(stream_info, protocol()).WillRepeatedly(Return(protocol));

  Protobuf::Struct key_mapping;
  // For both struct and list, we test 3 nesting levels of all types (string, struct and list).
  TestUtility::loadFromYaml(R"EOF(
    struct:
      struct_string: plain_string_value
      struct_protocol: '%PROTOCOL%'
      struct_struct:
        struct_struct_string: plain_string_value
        struct_struct_protocol: '%PROTOCOL%'
        struct_struct_struct:
          struct_struct_struct_string: plain_string_value
          struct_struct_struct_protocol: '%PROTOCOL%'
        struct_struct_list:
          - struct_struct_list_string
          - '%PROTOCOL%'
      struct_list:
        - struct_list_string
        - '%PROTOCOL%'
        # struct_list_struct
        - struct_list_struct_string: plain_string_value
          struct_list_struct_protocol: '%PROTOCOL%'
        # struct_list_list
        - - struct_list_list_string
          - '%PROTOCOL%'
    list:
      - list_string
      - '%PROTOCOL%'
      # list_struct
      - list_struct_string: plain_string_value
        list_struct_protocol: '%PROTOCOL%'
        list_struct_struct:
          list_struct_struct_string: plain_string_value
          list_struct_struct_protocol: '%PROTOCOL%'
        list_struct_list:
          - list_struct_list_string
          - '%PROTOCOL%'
      # list_list
      - - list_list_string
        - '%PROTOCOL%'
        # list_list_struct
        - list_list_struct_string: plain_string_value
          list_list_struct_protocol: '%PROTOCOL%'
        # list_list_list
        - - list_list_list_string
          - '%PROTOCOL%'
  )EOF",
                            key_mapping);
  JsonFormatterImpl formatter(key_mapping, false);
  const Protobuf::Struct expected = TestUtility::jsonToStruct(R"EOF({
    "struct": {
      "struct_string": "plain_string_value",
      "struct_protocol": "HTTP/1.1",
      "struct_struct": {
        "struct_struct_string": "plain_string_value",
        "struct_struct_protocol": "HTTP/1.1",
        "struct_struct_struct": {
          "struct_struct_struct_string": "plain_string_value",
          "struct_struct_struct_protocol": "HTTP/1.1",
        },
        "struct_struct_list": [
          "struct_struct_list_string",
          "HTTP/1.1",
        ],
      },
      "struct_list": [
        "struct_list_string",
        "HTTP/1.1",
        {
          "struct_list_struct_string": "plain_string_value",
          "struct_list_struct_protocol": "HTTP/1.1",
        },
        [
          "struct_list_list_string",
          "HTTP/1.1",
        ],
      ],
    },
    "list": [
      "list_string",
      "HTTP/1.1",
      {
        "list_struct_string": "plain_string_value",
        "list_struct_protocol": "HTTP/1.1",
        "list_struct_struct": {
          "list_struct_struct_string": "plain_string_value",
          "list_struct_struct_protocol": "HTTP/1.1",
        },
        "list_struct_list": [
          "list_struct_list_string",
          "HTTP/1.1",
        ]
      },
      [
        "list_list_string",
        "HTTP/1.1",
        {
          "list_list_struct_string": "plain_string_value",
          "list_list_struct_protocol": "HTTP/1.1",
        },
        [
          "list_list_list_string",
          "HTTP/1.1",
        ],
      ],
    ],
  })EOF");
  const Protobuf::Struct out_struct = TestUtility::jsonToStruct(formatter.format({}, stream_info));
  EXPECT_TRUE(TestUtility::protoEqual(out_struct, expected));
}

TEST(SubstitutionFormatterTest, JsonFormatterSingleOperatorTest) {
  StreamInfo::MockStreamInfo stream_info;

  envoy::config::core::v3::Metadata metadata;
  populateMetadataTestData(metadata);
  absl::optional<Http::Protocol> protocol = Http::Protocol::Http11;
  EXPECT_CALL(stream_info, protocol()).WillRepeatedly(Return(protocol));

  absl::node_hash_map<std::string, std::string> expected_json_map = {{"protocol", "HTTP/1.1"}};

  Protobuf::Struct key_mapping;
  TestUtility::loadFromYaml(R"EOF(
    protocol: '%PROTOCOL%'
  )EOF",
                            key_mapping);
  JsonFormatterImpl formatter(key_mapping, false);

  verifyStructOutput(TestUtility::jsonToStruct(formatter.format({}, stream_info)),
                     expected_json_map);
}

TEST(SubstitutionFormatterTest, EmptyJsonFormatterTest) {
  StreamInfo::MockStreamInfo stream_info;

  envoy::config::core::v3::Metadata metadata;
  populateMetadataTestData(metadata);
  absl::optional<Http::Protocol> protocol = Http::Protocol::Http11;
  EXPECT_CALL(stream_info, protocol()).WillRepeatedly(Return(protocol));

  absl::node_hash_map<std::string, std::string> expected_json_map = {{"protocol", ""}};

  Protobuf::Struct key_mapping;
  TestUtility::loadFromYaml(R"EOF(
    protocol: ''
  )EOF",
                            key_mapping);
  JsonFormatterImpl formatter(key_mapping, false);

  verifyStructOutput(TestUtility::jsonToStruct(formatter.format({}, stream_info)),
                     expected_json_map);
}

TEST(SubstitutionFormatterTest, JsonFormatterNonExistentHeaderTest) {
  StreamInfo::MockStreamInfo stream_info;
  Http::TestRequestHeaderMapImpl request_header{{"some_request_header", "SOME_REQUEST_HEADER"}};
  Http::TestResponseHeaderMapImpl response_header{{"some_response_header", "SOME_RESPONSE_HEADER"}};

  Context formatter_context;
  formatter_context.setRequestHeaders(request_header).setResponseHeaders(response_header);

  const std::string expected_json_map = R"EOF({
    "protocol": "HTTP/1.1",
    "some_request_header": "SOME_REQUEST_HEADER",
    "nonexistent_response_header": null,
    "some_response_header": "SOME_RESPONSE_HEADER"
  })EOF";

  Protobuf::Struct key_mapping;
  TestUtility::loadFromYaml(R"EOF(
    protocol: '%PROTOCOL%'
    some_request_header: '%REQ(some_request_header)%'
    nonexistent_response_header: '%RESP(nonexistent_response_header)%'
    some_response_header: '%RESP(some_response_header)%'
  )EOF",
                            key_mapping);
  JsonFormatterImpl formatter(key_mapping, false);

  absl::optional<Http::Protocol> protocol = Http::Protocol::Http11;
  EXPECT_CALL(stream_info, protocol()).WillRepeatedly(Return(protocol));

  EXPECT_TRUE(TestUtility::jsonStringEqual(formatter.format(formatter_context, stream_info),
                                           expected_json_map));
}

TEST(SubstitutionFormatterTest, JsonFormatterAlternateHeaderTest) {
  StreamInfo::MockStreamInfo stream_info;
  Http::TestRequestHeaderMapImpl request_header{
      {"request_present_header", "REQUEST_PRESENT_HEADER"}};
  Http::TestResponseHeaderMapImpl response_header{
      {"response_present_header", "RESPONSE_PRESENT_HEADER"}};

  Context formatter_context;
  formatter_context.setRequestHeaders(request_header).setResponseHeaders(response_header);

  absl::node_hash_map<std::string, std::string> expected_json_map = {
      {"request_present_header_or_request_absent_header", "REQUEST_PRESENT_HEADER"},
      {"request_absent_header_or_request_present_header", "REQUEST_PRESENT_HEADER"},
      {"response_absent_header_or_response_absent_header", "RESPONSE_PRESENT_HEADER"},
      {"response_present_header_or_response_absent_header", "RESPONSE_PRESENT_HEADER"}};

  Protobuf::Struct key_mapping;
  TestUtility::loadFromYaml(R"EOF(
    request_present_header_or_request_absent_header:
    '%REQ(request_present_header?request_absent_header)%'
    request_absent_header_or_request_present_header:
    '%REQ(request_absent_header?request_present_header)%'
    response_absent_header_or_response_absent_header:
    '%RESP(response_absent_header?response_present_header)%'
    response_present_header_or_response_absent_header:
    '%RESP(response_present_header?response_absent_header)%'
  )EOF",
                            key_mapping);
  JsonFormatterImpl formatter(key_mapping, false);

  absl::optional<Http::Protocol> protocol = Http::Protocol::Http11;
  EXPECT_CALL(stream_info, protocol()).WillRepeatedly(Return(protocol));

  verifyStructOutput(TestUtility::jsonToStruct(formatter.format(formatter_context, stream_info)),
                     expected_json_map);
}

TEST(SubstitutionFormatterTest, JsonFormatterDynamicMetadataTest) {
  StreamInfo::MockStreamInfo stream_info;

  envoy::config::core::v3::Metadata metadata;
  populateMetadataTestData(metadata);
  EXPECT_CALL(stream_info, dynamicMetadata()).WillRepeatedly(ReturnRef(metadata));
  EXPECT_CALL(Const(stream_info), dynamicMetadata()).WillRepeatedly(ReturnRef(metadata));

  const std::string expected_json_map = R"EOF({
    "test_key": "test_value",
    "test_obj": {
      "inner_key": "inner_value"
    },
    "test_obj.inner_key": "inner_value"
  })EOF";

  Protobuf::Struct key_mapping;
  TestUtility::loadFromYaml(R"EOF(
    test_key: '%DYNAMIC_METADATA(com.test:test_key)%'
    test_obj: '%DYNAMIC_METADATA(com.test:test_obj)%'
    test_obj.inner_key: '%DYNAMIC_METADATA(com.test:test_obj:inner_key)%'
  )EOF",
                            key_mapping);
  JsonFormatterImpl formatter(key_mapping, false);

  EXPECT_TRUE(TestUtility::jsonStringEqual(formatter.format({}, stream_info), expected_json_map));
}

TEST(SubstitutionFormatterTest, JsonFormatterClusterMetadataTest) {
  StreamInfo::MockStreamInfo stream_info;

  Context formatter_context;

  envoy::config::core::v3::Metadata metadata;
  populateMetadataTestData(metadata);
  absl::optional<std::shared_ptr<NiceMock<Upstream::MockClusterInfo>>> cluster =
      std::make_shared<NiceMock<Upstream::MockClusterInfo>>();
  EXPECT_CALL(**cluster, metadata()).WillRepeatedly(ReturnRef(metadata));
  EXPECT_CALL(stream_info, upstreamClusterInfo()).WillRepeatedly(ReturnPointee(cluster));
  EXPECT_CALL(Const(stream_info), upstreamClusterInfo()).WillRepeatedly(ReturnPointee(cluster));

  const std::string expected_json_map = R"EOF({
    "test_key": "test_value",
    "test_obj": {
      "inner_key": "inner_value"
    },
    "test_obj.inner_key": "inner_value",
    "test_obj.non_existing_key": null
  })EOF";

  Protobuf::Struct key_mapping;
  TestUtility::loadFromYaml(R"EOF(
    test_key: '%CLUSTER_METADATA(com.test:test_key)%'
    test_obj: '%CLUSTER_METADATA(com.test:test_obj)%'
    test_obj.inner_key: '%CLUSTER_METADATA(com.test:test_obj:inner_key)%'
    test_obj.non_existing_key: '%CLUSTER_METADATA(com.test:test_obj:non_existing_key)%'
  )EOF",
                            key_mapping);
  JsonFormatterImpl formatter(key_mapping, false);

  EXPECT_TRUE(TestUtility::jsonStringEqual(formatter.format(formatter_context, stream_info),
                                           expected_json_map));
}

TEST(SubstitutionFormatterTest, JsonFormatterClusterMetadataNoClusterInfoTest) {
  StreamInfo::MockStreamInfo stream_info;

  Context formatter_context;

  const std::string expected_json_map = R"EOF(
      {"test_key": null}
    )EOF";

  Protobuf::Struct key_mapping;
  TestUtility::loadFromYaml(R"EOF(
    test_key: '%CLUSTER_METADATA(com.test:test_key)%'
  )EOF",
                            key_mapping);
  JsonFormatterImpl formatter(key_mapping, false);

  // Empty optional (absl::nullopt)
  {
    EXPECT_CALL(Const(stream_info), upstreamClusterInfo()).WillOnce(Return(absl::nullopt));
    EXPECT_TRUE(TestUtility::jsonStringEqual(formatter.format(formatter_context, stream_info),
                                             expected_json_map));
  }
  // Empty cluster info (nullptr)
  {
    EXPECT_CALL(Const(stream_info), upstreamClusterInfo()).WillOnce(Return(nullptr));
    EXPECT_TRUE(TestUtility::jsonStringEqual(formatter.format(formatter_context, stream_info),
                                             expected_json_map));
  }
}

TEST(SubstitutionFormatterTest, JsonFormatterUpstreamHostMetadataTest) {
  NiceMock<StreamInfo::MockStreamInfo> stream_info;

  Context formatter_context;

  const auto metadata = std::make_shared<envoy::config::core::v3::Metadata>();
  populateMetadataTestData(*metadata);
  // Get pointers to MockUpstreamInfo  and MockHostDescription.
  std::shared_ptr<StreamInfo::MockUpstreamInfo> mock_upstream_info =
      std::dynamic_pointer_cast<StreamInfo::MockUpstreamInfo>(stream_info.upstreamInfo());
  std::shared_ptr<const Upstream::MockHostDescription> mock_host_description =
      std::dynamic_pointer_cast<const Upstream::MockHostDescription>(
          mock_upstream_info->upstreamHost());
  EXPECT_CALL(*mock_host_description, metadata()).WillRepeatedly(Return(metadata));

  const std::string expected_json_map = R"EOF(
    {"test_key": "test_value",
    "test_obj": {
      "inner_key": "inner_value"
    },
    "test_obj.inner_key": "inner_value",
    "test_obj.non_existing_key": null
  })EOF";

  Protobuf::Struct key_mapping;
  TestUtility::loadFromYaml(R"EOF(
    test_key: '%UPSTREAM_METADATA(com.test:test_key)%'
    test_obj: '%UPSTREAM_METADATA(com.test:test_obj)%'
    test_obj.inner_key: '%UPSTREAM_METADATA(com.test:test_obj:inner_key)%'
    test_obj.non_existing_key: '%UPSTREAM_METADATA(com.test:test_obj:non_existing_key)%'
  )EOF",
                            key_mapping);
  JsonFormatterImpl formatter(key_mapping, false);

  EXPECT_TRUE(TestUtility::jsonStringEqual(formatter.format(formatter_context, stream_info),
                                           expected_json_map));
}

TEST(SubstitutionFormatterTest, JsonFormatterUpstreamHostMetadataNullPtrs) {
  testing::NiceMock<StreamInfo::MockStreamInfo> stream_info;

  const std::string expected_json_map = R"EOF(
    {"test_key": null}
  )EOF";

  Protobuf::Struct key_mapping;
  TestUtility::loadFromYaml(R"EOF(
    test_key: '%UPSTREAM_METADATA(com.test:test_key)%'
  )EOF",
                            key_mapping);
  JsonFormatterImpl formatter(key_mapping, false);

  // Empty optional (absl::nullopt)
  {
    EXPECT_CALL(Const(stream_info), upstreamInfo()).WillOnce(Return(absl::nullopt));
    EXPECT_TRUE(TestUtility::jsonStringEqual(formatter.format({}, stream_info), expected_json_map));
    testing::Mock::VerifyAndClearExpectations(&stream_info);
  }
  // Empty host description info (nullptr)
  {
    std::shared_ptr<StreamInfo::MockUpstreamInfo> mock_upstream_info =
        std::dynamic_pointer_cast<StreamInfo::MockUpstreamInfo>(stream_info.upstreamInfo());
    EXPECT_CALL(*mock_upstream_info, upstreamHost()).WillOnce(Return(nullptr));
    EXPECT_TRUE(TestUtility::jsonStringEqual(formatter.format({}, stream_info), expected_json_map));
  }
}

TEST(SubstitutionFormatterTest, JsonFormatterFilterStateTest) {
  StreamInfo::MockStreamInfo stream_info;

  stream_info.filter_state_->setData("test_key",
                                     std::make_unique<Router::StringAccessorImpl>("test_value"),
                                     StreamInfo::FilterState::StateType::ReadOnly);
  stream_info.filter_state_->setData("test_obj",
                                     std::make_unique<TestSerializedStructFilterState>(),
                                     StreamInfo::FilterState::StateType::ReadOnly);
  EXPECT_CALL(Const(stream_info), filterState()).Times(testing::AtLeast(1));

  const std::string expected_json_map = R"EOF(
    {
      "test_key": "test_value",
      "test_obj": {
        "inner_key": "inner_value"
      }
    }
  )EOF";

  Protobuf::Struct key_mapping;
  TestUtility::loadFromYaml(R"EOF(
    test_key: '%FILTER_STATE(test_key)%'
    test_obj: '%FILTER_STATE(test_obj)%'
  )EOF",
                            key_mapping);
  JsonFormatterImpl formatter(key_mapping, false);

  EXPECT_TRUE(TestUtility::jsonStringEqual(formatter.format({}, stream_info), expected_json_map));
}

// Test new specifier (PLAIN/TYPED) of FilterState. Ensure that after adding additional specifier,
// the FilterState can call the serializeAsProto or serializeAsString methods correctly.
TEST(SubstitutionFormatterTest, FilterStateSpeciferTest) {
  NiceMock<StreamInfo::MockStreamInfo> stream_info;

  stream_info.filter_state_->setData(
      "test_key", std::make_unique<TestSerializedStringFilterState>("test_value"),
      StreamInfo::FilterState::StateType::ReadOnly);
  stream_info.upstream_info_->setUpstreamFilterState(
      stream_info.filter_state_); // Reuse the same filter state for test only.
  EXPECT_CALL(Const(stream_info), filterState()).Times(testing::AtLeast(1));

  const std::string expected_json_map = R"EOF(
    {
      "test_key_plain": "test_value By PLAIN",
      "test_key_typed": "test_value By TYPED",
      "test_key_field": "test_value",
      "upstream_test_key_plain": "test_value By PLAIN",
      "upstream_test_key_typed": "test_value By TYPED",
      "upstream_test_key_field": "test_value"
    }
  )EOF";

  Protobuf::Struct key_mapping;
  TestUtility::loadFromYaml(R"EOF(
    test_key_plain: '%FILTER_STATE(test_key:PLAIN)%'
    test_key_typed: '%FILTER_STATE(test_key:TYPED)%'
    test_key_field: '%FILTER_STATE(test_key:FIELD:test_field)%'
    upstream_test_key_plain: '%UPSTREAM_FILTER_STATE(test_key:PLAIN)%'
    upstream_test_key_typed: '%UPSTREAM_FILTER_STATE(test_key:TYPED)%'
    upstream_test_key_field: '%UPSTREAM_FILTER_STATE(test_key:FIELD:test_field)%'
  )EOF",
                            key_mapping);
  JsonFormatterImpl formatter(key_mapping, false);

  EXPECT_TRUE(TestUtility::jsonStringEqual(formatter.format({}, stream_info), expected_json_map));
}

// Error specifier will cause an exception to be thrown.
TEST(SubstitutionFormatterTest, FilterStateErrorSpeciferTest) {
  StreamInfo::MockStreamInfo stream_info;

  stream_info.filter_state_->setData(
      "test_key", std::make_unique<TestSerializedStringFilterState>("test_value"),
      StreamInfo::FilterState::StateType::ReadOnly);

  // 'ABCDE' is error specifier.
  Protobuf::Struct key_mapping;
  TestUtility::loadFromYaml(R"EOF(
    test_key_plain: '%FILTER_STATE(test_key:ABCDE)%'
    test_key_typed: '%FILTER_STATE(test_key:TYPED)%'
  )EOF",
                            key_mapping);
  EXPECT_THROW_WITH_MESSAGE(JsonFormatterImpl formatter(key_mapping, false), EnvoyException,
                            "Invalid filter state serialize type, only support PLAIN/TYPED/FIELD.");
}

// Error specifier for PLAIN will cause an error if field is specified.
TEST(SubstitutionFormatterTest, FilterStateErrorSpeciferFieldTest) {
  Protobuf::Struct key_mapping;
  TestUtility::loadFromYaml(R"EOF(
    test_key_plain: '%FILTER_STATE(test_key:PLAIN:test_field)%'
  )EOF",
                            key_mapping);
  EXPECT_THROW_WITH_MESSAGE(JsonFormatterImpl formatter(key_mapping, false), EnvoyException,
                            "Invalid filter state serialize type, FIELD "
                            "should be used with the field name.");
}

// Error specifier for FIELD will cause an exception to be thrown if no field is specified.
TEST(SubstitutionFormatterTest, FilterStateErrorSpeciferFieldNoNameTest) {
  Protobuf::Struct key_mapping;
  TestUtility::loadFromYaml(R"EOF(
    test_key_plain: '%FILTER_STATE(test_key:FIELD)%'
  )EOF",
                            key_mapping);
  EXPECT_THROW_WITH_MESSAGE(JsonFormatterImpl formatter(key_mapping, false), EnvoyException,
                            "Invalid filter state serialize type, FIELD "
                            "should be used with the field name.");
}

TEST(SubstitutionFormatterTest, JsonFormatterStartTimeTest) {
  StreamInfo::MockStreamInfo stream_info;

  time_t expected_time_in_epoch = 1522280158;
  SystemTime time = std::chrono::system_clock::from_time_t(expected_time_in_epoch);
  EXPECT_CALL(stream_info, startTime()).WillRepeatedly(Return(time));

  absl::node_hash_map<std::string, std::string> expected_json_map = {
      {"simple_date", "2018/03/28"},
      {"test_time", fmt::format("{}", expected_time_in_epoch)},
      {"test_time_local", fmt::format("{}", expected_time_in_epoch)},
      {"bad_format", "bad_format"},
      {"default", "2018-03-28T23:35:58.000Z"},
      {"default_local",
       absl::FormatTime("%Y-%m-%dT%H:%M:%E3S%z", absl::FromChrono(time), absl::LocalTimeZone())},
      {"all_zeroes", "000000000.0.00.000"}};

  Protobuf::Struct key_mapping;
  TestUtility::loadFromYaml(R"EOF(
    simple_date: '%START_TIME(%Y/%m/%d)%'
    test_time: '%START_TIME(%s)%'
    test_time_local: '%START_TIME_LOCAL(%s)%'
    bad_format: '%START_TIME(bad_format)%'
    default: '%START_TIME%'
    default_local: '%START_TIME_LOCAL%'
    all_zeroes: '%START_TIME(%f.%1f.%2f.%3f)%'
  )EOF",
                            key_mapping);
  JsonFormatterImpl formatter(key_mapping, false);

  verifyStructOutput(TestUtility::jsonToStruct(formatter.format({}, stream_info)),
                     expected_json_map);
}

TEST(SubstitutionFormatterTest, JsonFormatterMultiTokenTest) {
  {
    StreamInfo::MockStreamInfo stream_info;
    Http::TestRequestHeaderMapImpl request_header{{"some_request_header", "SOME_REQUEST_HEADER"}};
    Http::TestResponseHeaderMapImpl response_header{
        {"some_response_header", "SOME_RESPONSE_HEADER"}};

    Context formatter_context;
    formatter_context.setRequestHeaders(request_header).setResponseHeaders(response_header);

    absl::node_hash_map<std::string, std::string> expected_json_map = {
        {"multi_token_field", "HTTP/1.1 plainstring SOME_REQUEST_HEADER SOME_RESPONSE_HEADER"}};

    Protobuf::Struct key_mapping;
    TestUtility::loadFromYaml(R"EOF(
      multi_token_field: '%PROTOCOL% plainstring %REQ(some_request_header)%
      %RESP(some_response_header)%'
    )EOF",
                              key_mapping);
    JsonFormatterImpl formatter(key_mapping, false);

    absl::optional<Http::Protocol> protocol = Http::Protocol::Http11;
    EXPECT_CALL(stream_info, protocol()).WillRepeatedly(Return(protocol));

    verifyStructOutput(TestUtility::jsonToStruct(formatter.format(formatter_context, stream_info)),
                       expected_json_map);
  }
}

TEST(SubstitutionFormatterTest, JsonFormatterTest) {
  NiceMock<StreamInfo::MockStreamInfo> stream_info;
  Http::TestRequestHeaderMapImpl request_header{{"key_1", "value_1"},
                                                {"key_2", R"(value_with_quotes_"_)"}};

  Context formatter_context;
  formatter_context.setRequestHeaders(request_header);

  envoy::config::core::v3::Metadata metadata;
  populateMetadataTestData(metadata);
  absl::optional<Http::Protocol> protocol = Http::Protocol::Http11;
  EXPECT_CALL(stream_info, protocol()).WillRepeatedly(Return(protocol));
  MockTimeSystem time_system;
  EXPECT_CALL(time_system, monotonicTime)
      .WillOnce(Return(MonotonicTime(std::chrono::nanoseconds(5000000))));
  stream_info.downstream_timing_.onLastDownstreamRxByteReceived(time_system);

  Protobuf::Struct key_mapping;
  TestUtility::loadFromYaml(R"EOF(
    raw_bool_value: true
    raw_nummber_value: 6
    nested_list:
      - 14
      - "3.14"
      - false
      - "ok"
      - '%REQ(key_1)%'
      - '%REQ(error)%'
    request_duration: '%REQUEST_DURATION%'
    nested_level:
      plain_string: plain_string_value
      protocol: '%PROTOCOL%'
    request_key: '%REQ(key_1)%_@!!!_"_%REQ(key_2)%'
    key: {}
  )EOF",
                            key_mapping);

  const std::string expected = R"EOF({
    "raw_bool_value": true,
    "raw_nummber_value": 6,
    "nested_list": [
      14,
      "3.14",
      false,
      "ok",
      "value_1",
      null
    ],
    "request_duration": 5,
    "nested_level": {
      "plain_string": "plain_string_value",
      "protocol": "HTTP/1.1"
    },
    "request_key": "value_1_@!!!_\"_value_with_quotes_\"_",
    "key": {}
  })EOF";

  JsonFormatterImpl formatter(key_mapping, false);
  const std::string out_json = formatter.format(formatter_context, stream_info);
  EXPECT_TRUE(TestUtility::jsonStringEqual(out_json, expected));
}

TEST(SubstitutionFormatterTest, JsonFormatterWithOrderedPropertiesTest) {
  NiceMock<StreamInfo::MockStreamInfo> stream_info;

  envoy::config::core::v3::Metadata metadata;
  populateMetadataTestData(metadata);
  absl::optional<Http::Protocol> protocol = Http::Protocol::Http11;
  EXPECT_CALL(stream_info, protocol()).WillRepeatedly(Return(protocol));
  MockTimeSystem time_system;
  EXPECT_CALL(time_system, monotonicTime)
      .WillOnce(Return(MonotonicTime(std::chrono::nanoseconds(5000000))));
  stream_info.downstream_timing_.onLastDownstreamRxByteReceived(time_system);

  Protobuf::Struct key_mapping;
  TestUtility::loadFromYaml(R"EOF(
    request_duration: '%REQUEST_DURATION%'
    bfield: valb
    afield: vala
    nested_level:
      plain_string: plain_string_value
      cfield: valc
      protocol: '%PROTOCOL%'
  )EOF",
                            key_mapping);

  const std::string expected = "{"
                               "\"afield\":\"vala\","
                               "\"bfield\":\"valb\","
                               "\"nested_level\":"
                               "{"
                               "\"cfield\":\"valc\","
                               "\"plain_string\":\"plain_string_value\","
                               "\"protocol\":\"HTTP/1.1\""
                               "},"
                               "\"request_duration\":5"
                               "}\n";

  // The formatter will always order the properties alphabetically.
  JsonFormatterImpl formatter(key_mapping, false);
  const std::string out_json = formatter.format({}, stream_info);
  // Check string equality to verify the order.
  EXPECT_EQ(out_json, expected);
}

TEST(SubstitutionFormatterTest, CompositeFormatterSuccess) {
  Http::TestRequestHeaderMapImpl request_header{{"first", "GET"}, {":path", "/"}};
  Http::TestResponseHeaderMapImpl response_header{{"second", "PUT"}, {"test", "test"}};
  Http::TestResponseTrailerMapImpl response_trailer{{"third", "POST"}, {"test-2", "test-2"}};

  Context formatter_context;
  formatter_context.setRequestHeaders(request_header)
      .setResponseHeaders(response_header)
      .setResponseTrailers(response_trailer);

  {
    NiceMock<StreamInfo::MockStreamInfo> stream_info;
    const std::string format = "{{%PROTOCOL%}}   %RESP(not_exist)%++%RESP(test)% "
                               "%REQ(FIRST?SECOND)%/%REQUEST_HEADER(FIRST?SECOND)% "
                               "%RESP(FIRST?SECOND)%/%RESPONSE_HEADER(FIRST?SECOND)% "
                               "\t@%TRAILER(THIRD)%@\t%TRAILER(TEST?TEST-2)%[] "
                               "%RESPONSE_TRAILER(THIRD)%";
    FormatterPtr formatter = *FormatterImpl::create(format, false);

    absl::optional<Http::Protocol> protocol = Http::Protocol::Http11;
    EXPECT_CALL(stream_info, protocol()).WillRepeatedly(Return(protocol));

<<<<<<< HEAD
    EXPECT_EQ("{{HTTP/1.1}}   -++test GET/GET PUT/PUT \t@POST@\ttest-2[] POST",
              formatter->formatWithContext(formatter_context, stream_info));
=======
    EXPECT_EQ("{{HTTP/1.1}}   -++test GET PUT\t@POST@\ttest-2[]",
              formatter->format(formatter_context, stream_info));
>>>>>>> 67cb60e8
  }

  {
    NiceMock<StreamInfo::MockStreamInfo> stream_info;
    const std::string format = "{}*JUST PLAIN string]";
    FormatterPtr formatter = *FormatterImpl::create(format, false);

    EXPECT_EQ(format, formatter->format(formatter_context, stream_info));
  }

  {
    NiceMock<StreamInfo::MockStreamInfo> stream_info;
    const std::string format = "%REQ(first):3%|%REQ(first):1%|%RESP(first?second):2%|%REQ(first):"
                               "10%|%TRAILER(second?third):3%";

    FormatterPtr formatter = *FormatterImpl::create(format, false);

    EXPECT_EQ("GET|G|PU|GET|POS", formatter->format(formatter_context, stream_info));
  }

  {
    NiceMock<StreamInfo::MockStreamInfo> stream_info;
    envoy::config::core::v3::Metadata metadata;
    populateMetadataTestData(metadata);
    EXPECT_CALL(stream_info, dynamicMetadata()).WillRepeatedly(ReturnRef(metadata));
    EXPECT_CALL(Const(stream_info), dynamicMetadata()).WillRepeatedly(ReturnRef(metadata));
    const std::string format = "%DYNAMIC_METADATA(com.test:test_key)%|%DYNAMIC_METADATA(com.test:"
                               "test_obj)%|%DYNAMIC_METADATA(com.test:test_obj:inner_key)%";
    FormatterPtr formatter = *FormatterImpl::create(format, false);

    EXPECT_EQ("test_value|{\"inner_key\":\"inner_value\"}|inner_value",
              formatter->format(formatter_context, stream_info));
  }

  {
    NiceMock<StreamInfo::MockStreamInfo> stream_info;
    EXPECT_CALL(Const(stream_info), filterState()).Times(testing::AtLeast(1));
    stream_info.filter_state_->setData("testing",
                                       std::make_unique<Router::StringAccessorImpl>("test_value"),
                                       StreamInfo::FilterState::StateType::ReadOnly,
                                       StreamInfo::FilterState::LifeSpan::FilterChain);
    stream_info.filter_state_->setData("serialized",
                                       std::make_unique<TestSerializedUnknownFilterState>(),
                                       StreamInfo::FilterState::StateType::ReadOnly,
                                       StreamInfo::FilterState::LifeSpan::FilterChain);
    const std::string format = "%FILTER_STATE(testing)%|%FILTER_STATE(serialized)%|"
                               "%FILTER_STATE(testing):8%|%FILTER_STATE(nonexisting)%";
    FormatterPtr formatter = *FormatterImpl::create(format, false);

    EXPECT_EQ("\"test_value\"|-|\"test_va|-", formatter->format(formatter_context, stream_info));
  }

  {
    NiceMock<StreamInfo::MockStreamInfo> stream_info;
    // Various START_TIME formats
    const std::string format = "%START_TIME(%Y/%m/%d)%|%START_TIME(%s)%|%START_TIME(bad_format)%|"
                               "%START_TIME%|%START_TIME(%f.%1f.%2f.%3f)%";

    time_t expected_time_in_epoch = 1522280158;
    SystemTime time = std::chrono::system_clock::from_time_t(expected_time_in_epoch);
    EXPECT_CALL(stream_info, startTime()).WillRepeatedly(Return(time));
    FormatterPtr formatter = *FormatterImpl::create(format, false);

    EXPECT_EQ(fmt::format("2018/03/28|{}|bad_format|2018-03-28T23:35:58.000Z|000000000.0.00.000",
                          expected_time_in_epoch),
              formatter->format(formatter_context, stream_info));
  }

  {
    NiceMock<StreamInfo::MockStreamInfo> stream_info;
    // Various DOWNSTREAM_PEER_CERT_V_START formats (similar to START_TIME)
    const std::string format =
        "%DOWNSTREAM_PEER_CERT_V_START(%Y/%m/"
        "%d)%|%DOWNSTREAM_PEER_CERT_V_START(%s)%|%DOWNSTREAM_PEER_CERT_V_START(bad_format)%|"
        "%DOWNSTREAM_PEER_CERT_V_START%|%DOWNSTREAM_PEER_CERT_V_START(%f.%1f.%2f.%3f)%";

    time_t expected_time_in_epoch = 1522280158;
    auto connection_info = std::make_shared<Ssl::MockConnectionInfo>();
    SystemTime time = std::chrono::system_clock::from_time_t(expected_time_in_epoch);
    EXPECT_CALL(*connection_info, validFromPeerCertificate()).WillRepeatedly(Return(time));
    stream_info.downstream_connection_info_provider_->setSslConnection(connection_info);
    FormatterPtr formatter = *FormatterImpl::create(format, false);

    EXPECT_EQ(fmt::format("2018/03/28|{}|bad_format|2018-03-28T23:35:58.000Z|000000000.0.00.000",
                          expected_time_in_epoch),
              formatter->format(formatter_context, stream_info));
  }

  {
    NiceMock<StreamInfo::MockStreamInfo> stream_info;
    // Various DOWNSTREAM_PEER_CERT_V_END formats (similar to START_TIME)
    const std::string format =
        "%DOWNSTREAM_PEER_CERT_V_END(%Y/%m/"
        "%d)%|%DOWNSTREAM_PEER_CERT_V_END(%s)%|%DOWNSTREAM_PEER_CERT_V_END(bad_format)%|"
        "%DOWNSTREAM_PEER_CERT_V_END%|%DOWNSTREAM_PEER_CERT_V_END(%f.%1f.%2f.%3f)%";

    time_t expected_time_in_epoch = 1522280158;
    auto connection_info = std::make_shared<Ssl::MockConnectionInfo>();
    SystemTime time = std::chrono::system_clock::from_time_t(expected_time_in_epoch);
    EXPECT_CALL(*connection_info, expirationPeerCertificate()).WillRepeatedly(Return(time));
    stream_info.downstream_connection_info_provider_->setSslConnection(connection_info);
    FormatterPtr formatter = *FormatterImpl::create(format, false);

    EXPECT_EQ(fmt::format("2018/03/28|{}|bad_format|2018-03-28T23:35:58.000Z|000000000.0.00.000",
                          expected_time_in_epoch),
              formatter->format(formatter_context, stream_info));
  }

  {
    NiceMock<StreamInfo::MockStreamInfo> stream_info;
    // This tests the beginning of time.
    const std::string format = "%START_TIME(%Y/%m/%d)%|%START_TIME(%s)%|%START_TIME(bad_format)%|"
                               "%START_TIME%|%START_TIME(%f.%1f.%2f.%3f)%";

    const time_t test_epoch = 0;
    const SystemTime time = std::chrono::system_clock::from_time_t(test_epoch);
    EXPECT_CALL(stream_info, startTime()).WillRepeatedly(Return(time));
    FormatterPtr formatter = *FormatterImpl::create(format, false);

    EXPECT_EQ("1970/01/01|0|bad_format|1970-01-01T00:00:00.000Z|000000000.0.00.000",
              formatter->format(formatter_context, stream_info));
  }

  {
    NiceMock<StreamInfo::MockStreamInfo> stream_info;
    // This tests multiple START_TIMEs.
    const std::string format =
        "%START_TIME(%s.%3f)%|%START_TIME(%s.%4f)%|%START_TIME(%s.%5f)%|%START_TIME(%s.%6f)%";
    const SystemTime start_time(std::chrono::microseconds(1522796769123456));
    EXPECT_CALL(stream_info, startTime()).WillRepeatedly(Return(start_time));
    FormatterPtr formatter = *FormatterImpl::create(format, false);
    EXPECT_EQ("1522796769.123|1522796769.1234|1522796769.12345|1522796769.123456",
              formatter->format(formatter_context, stream_info));
  }

  {
    NiceMock<StreamInfo::MockStreamInfo> stream_info;
    const std::string format =
        "%START_TIME(segment1:%s.%3f|segment2:%s.%4f|seg3:%s.%6f|%s-%3f-asdf-%9f|.%7f:segm5:%Y)%";
    const SystemTime start_time(std::chrono::microseconds(1522796769123456));
    EXPECT_CALL(stream_info, startTime()).WillRepeatedly(Return(start_time));
    FormatterPtr formatter = *FormatterImpl::create(format, false);
    EXPECT_EQ("segment1:1522796769.123|segment2:1522796769.1234|seg3:1522796769.123456|1522796769-"
              "123-asdf-123456000|.1234560:segm5:2018",
              formatter->format(formatter_context, stream_info));
  }

  {
    NiceMock<StreamInfo::MockStreamInfo> stream_info;
    // This tests START_TIME specifier that has shorter segments when formatted, i.e.
    // absl::FormatTime("%%%%"") equals "%%", %1f will have 1 as its size.
    const std::string format = "%START_TIME(%%%%|%%%%%f|%s%%%%%3f|%1f%%%%%s)%";
    const SystemTime start_time(std::chrono::microseconds(1522796769123456));
    EXPECT_CALL(stream_info, startTime()).WillOnce(Return(start_time));
    FormatterPtr formatter = *FormatterImpl::create(format, false);
    EXPECT_EQ("%%|%%123456000|1522796769%%123|1%%1522796769",
              formatter->format(formatter_context, stream_info));
  }

  // The %E formatting option in Absl::FormatTime() behaves differently for non Linux platforms.
  //
  // See:
  // https://github.com/abseil/abseil-cpp/issues/869
  // https://github.com/google/cctz/issues/180
#if !defined(WIN32) && !defined(__APPLE__)
  {
    NiceMock<StreamInfo::MockStreamInfo> stream_info;
    const std::string format = "%START_TIME(%E4n)%";
    const SystemTime start_time(std::chrono::microseconds(1522796769123456));
    EXPECT_CALL(stream_info, startTime()).WillOnce(Return(start_time));
    FormatterPtr formatter = *FormatterImpl::create(format, false);
    EXPECT_EQ("%E4n", formatter->format(formatter_context, stream_info));
  }
#endif
}

TEST(SubstitutionFormatterTest, CompositeFormatterEmpty) {
  StreamInfo::MockStreamInfo stream_info;
  Http::TestRequestHeaderMapImpl request_header;
  Http::TestResponseHeaderMapImpl response_header;
  Http::TestResponseTrailerMapImpl response_trailer;

  Context formatter_context;
  formatter_context.setRequestHeaders(request_header)
      .setResponseHeaders(response_header)
      .setResponseTrailers(response_trailer);

  {
    const std::string format = "%PROTOCOL%|%RESP(not_exist)%|"
                               "%REQ(FIRST?SECOND)%|%RESP(FIRST?SECOND)%|"
                               "%TRAILER(THIRD)%|%TRAILER(TEST?TEST-2)%";
    FormatterPtr formatter = *FormatterImpl::create(format, false);

    EXPECT_CALL(stream_info, protocol()).WillRepeatedly(Return(absl::nullopt));

    EXPECT_EQ("-|-|-|-|-|-", formatter->format(formatter_context, stream_info));
  }

  {
    const std::string format = "%PROTOCOL%|%RESP(not_exist)%|"
                               "%REQ(FIRST?SECOND)%%RESP(FIRST?SECOND)%|"
                               "%TRAILER(THIRD)%|%TRAILER(TEST?TEST-2)%";
    FormatterPtr formatter = *FormatterImpl::create(format, true);

    EXPECT_CALL(stream_info, protocol()).WillRepeatedly(Return(absl::nullopt));

    EXPECT_EQ("||||", formatter->format({}, stream_info));
  }

  {
    envoy::config::core::v3::Metadata metadata;
    EXPECT_CALL(stream_info, dynamicMetadata()).WillRepeatedly(ReturnRef(metadata));
    EXPECT_CALL(Const(stream_info), dynamicMetadata()).WillRepeatedly(ReturnRef(metadata));
    const std::string format = "%DYNAMIC_METADATA(com.test:test_key)%|%DYNAMIC_METADATA(com.test:"
                               "test_obj)%|%DYNAMIC_METADATA(com.test:test_obj:inner_key)%";
    FormatterPtr formatter = *FormatterImpl::create(format, false);

    EXPECT_EQ("-|-|-", formatter->format(formatter_context, stream_info));
  }

  {
    envoy::config::core::v3::Metadata metadata;
    EXPECT_CALL(stream_info, dynamicMetadata()).WillRepeatedly(ReturnRef(metadata));
    EXPECT_CALL(Const(stream_info), dynamicMetadata()).WillRepeatedly(ReturnRef(metadata));
    const std::string format = "%DYNAMIC_METADATA(com.test:test_key)%|%DYNAMIC_METADATA(com.test:"
                               "test_obj)%|%DYNAMIC_METADATA(com.test:test_obj:inner_key)%";
    FormatterPtr formatter = *FormatterImpl::create(format, true);

    EXPECT_EQ("||", formatter->format(formatter_context, stream_info));
  }

  {
    EXPECT_CALL(Const(stream_info), filterState()).Times(testing::AtLeast(1));
    const std::string format = "%FILTER_STATE(testing)%|%FILTER_STATE(serialized)%|"
                               "%FILTER_STATE(testing):8%|%FILTER_STATE(nonexisting)%";
    FormatterPtr formatter = *FormatterImpl::create(format, false);

    EXPECT_EQ("-|-|-|-", formatter->format(formatter_context, stream_info));
  }

  {
    EXPECT_CALL(Const(stream_info), filterState()).Times(testing::AtLeast(1));
    const std::string format = "%FILTER_STATE(testing)%|%FILTER_STATE(serialized)%|"
                               "%FILTER_STATE(testing):8%|%FILTER_STATE(nonexisting)%";
    FormatterPtr formatter = *FormatterImpl::create(format, true);

    EXPECT_EQ("|||", formatter->format(formatter_context, stream_info));
  }
}

TEST(SubstitutionFormatterTest, ParserFailures) {
  SubstitutionFormatParser parser;

  std::vector<std::string> test_cases = {
      "{{%PROTOCOL%}}   ++ %REQ(FIRST?SECOND)% %RESP(FIRST?SECOND)",
      "%PROTOCOL(should_not_have_params)%",
      "%PROTOCOL(should_not_have_params_or_length):12%",
      "%PROTOCOL:12%",
      "%REQ(FIRST?SECOND)T%",
      "RESP(FIRST)%",
      "%REQ(valid)% %NOT_VALID%",
      "%REQ(FIRST?SECOND%",
      "%HOSTNAME%PROTOCOL%",
      "%protocol%",
      "%REQ(TEST):%",
      "%REQ(TEST):3q4%",
      "%REQ(TEST):-3%",
      "%REQ(\n)%",
      "%REQ(?\n)%",
      "%REQ(\0)%",
      "%REQ(?\0)%",
      "%REQ(\r)%",
      "%REQ(?\r)%",
      "%RESP(TEST):%",
      "%RESP(X?Y):%",
      "%RESP(X?Y):343o24%",
      "%REQ(TEST):10",
      "REQ(:TEST):10%",
      "%REQ(TEST:10%",
      "%REQ(",
      "%REQ(X?Y?Z)%",
      "%TRAILER(TEST):%",
      "%TRAILER(TEST):23u1%",
      "%TRAILER(X?Y?Z)%",
      "%TRAILER(:TEST):10",
      "%DYNAMIC_METADATA(TEST",
      "%FILTER_STATE(TEST",
      "%FILTER_STATE()%",
      "%START_TIME(%85n)%",
      "%START_TIME(%#__88n)%",
      "%START_TIME(%En%)%",
      "%START_TIME(%4En%)%",
      "%START_TIME(%On%)%",
      "%START_TIME(%4On%)%"};

  for (const std::string& test_case : test_cases) {
    EXPECT_THROW(THROW_OR_RETURN_VALUE(parser.parse(test_case), std::vector<FormatterProviderPtr>),
                 EnvoyException)
        << test_case;
  }
}

TEST(SubstitutionFormatterTest, ParserSuccesses) {
  SubstitutionFormatParser parser;

  std::vector<std::string> test_cases = {"%START_TIME(%E4n%)%", "%START_TIME(%O4n%)%",
                                         "%DOWNSTREAM_PEER_FINGERPRINT_256%"};

  for (const std::string& test_case : test_cases) {
    EXPECT_TRUE(parser.parse(test_case).status().ok());
  }
}

TEST(SubstitutionFormatterTest, EmptyFormatParse) {
  StreamInfo::MockStreamInfo stream_info;

  auto providers = *SubstitutionFormatParser::parse("");

  EXPECT_EQ(providers.size(), 1);
  EXPECT_EQ("", providers[0]->format({}, stream_info));
}

TEST(SubstitutionFormatterTest, EscapingFormatParse) {
  StreamInfo::MockStreamInfo stream_info;

  auto providers = *SubstitutionFormatParser::parse("%%");

  ASSERT_EQ(providers.size(), 1);
  EXPECT_EQ("%", providers[0]->format({}, stream_info));
}

TEST(SubstitutionFormatterTest, FormatterExtension) {
  StreamInfo::MockStreamInfo stream_info;

  std::vector<CommandParserPtr> commands;
  commands.push_back(std::make_unique<TestCommandParser>());

  auto providers = *SubstitutionFormatParser::parse("foo %COMMAND_EXTENSION(x)%", commands);

  EXPECT_EQ(providers.size(), 2);
  EXPECT_EQ("TestFormatter", providers[1]->format({}, stream_info));
}

TEST(SubstitutionFormatterTest, PercentEscapingEdgeCase) {
  StreamInfo::MockStreamInfo stream_info;
  NiceMock<Api::MockOsSysCalls> os_sys_calls;
  TestThreadsafeSingletonInjector<Api::OsSysCallsImpl> os_calls(&os_sys_calls);
  EXPECT_CALL(os_sys_calls, gethostname(_, _))
      .WillOnce(Invoke([](char* name, size_t) -> Api::SysCallIntResult {
        StringUtil::strlcpy(name, "myhostname", 11);
        return {0, 0};
      }));
  absl::optional<Http::Protocol> protocol = Http::Protocol::Http11;
  EXPECT_CALL(stream_info, protocol()).WillRepeatedly(Return(protocol));

  auto providers = *SubstitutionFormatParser::parse("%HOSTNAME%%PROTOCOL%");

  ASSERT_EQ(providers.size(), 2);
  EXPECT_EQ("myhostname", providers[0]->format({}, stream_info));
  EXPECT_EQ("HTTP/1.1", providers[1]->format({}, stream_info));
}

TEST(SubstitutionFormatterTest, EnvironmentFormatterTest) {
  {
    EXPECT_THROW_WITH_MESSAGE(SubstitutionFormatParser::parse("%ENVIRONMENT()%").IgnoreError(),
                              EnvoyException, "ENVIRONMENT requires parameters");
  }

  {
    StreamInfo::MockStreamInfo stream_info;

    auto providers = *SubstitutionFormatParser::parse("%ENVIRONMENT(ENVOY_TEST_ENV)%");

    ASSERT_EQ(providers.size(), 1);

    EXPECT_EQ("-", providers[0]->format({}, stream_info));
  }

  {
    StreamInfo::MockStreamInfo stream_info;

    TestEnvironment::setEnvVar("ENVOY_TEST_ENV", "test", 1);
    Envoy::Cleanup cleanup([]() { TestEnvironment::unsetEnvVar("ENVOY_TEST_ENV"); });

    auto providers = *SubstitutionFormatParser::parse("%ENVIRONMENT(ENVOY_TEST_ENV)%");

    ASSERT_EQ(providers.size(), 1);

    EXPECT_EQ("test", providers[0]->format({}, stream_info));
  }

  {
    StreamInfo::MockStreamInfo stream_info;

    TestEnvironment::setEnvVar("ENVOY_TEST_ENV", "test", 1);
    Envoy::Cleanup cleanup([]() { TestEnvironment::unsetEnvVar("ENVOY_TEST_ENV"); });

    auto providers = *SubstitutionFormatParser::parse("%ENVIRONMENT(ENVOY_TEST_ENV):2%");

    ASSERT_EQ(providers.size(), 1);

    EXPECT_EQ("te", providers[0]->format({}, stream_info));
  }
}

TEST(SubstitutionFormatterTest, PathTest) {
  {
    EXPECT_THROW_WITH_MESSAGE(SubstitutionFormatParser::parse("%PATH(A)%").IgnoreError(),
                              EnvoyException,
                              "Invalid PATH option: 'A', only 'WQ'/'NQ' are allowed");
  }

  {
    EXPECT_THROW_WITH_MESSAGE(
        SubstitutionFormatParser::parse("%PATH(NQ:B)%").IgnoreError(), EnvoyException,
        "Invalid PATH option: 'B', only 'ORIG'/'PATH'/'ORIG_OR_PATH' are allowed");
  }

  {
    Http::TestRequestHeaderMapImpl request_headers_1{{":path", "/path/to/something"}};
    Http::TestRequestHeaderMapImpl request_headers_2{{":path", "/path/to/something?query=123"}};
    Http::TestRequestHeaderMapImpl request_headers_3{{":path", "/path/to/something"},
                                                     {"x-envoy-original-path", "/original/path"}};
    Http::TestRequestHeaderMapImpl request_headers_4{
        {":path", "/path/to/something?query=123"},
        {"x-envoy-original-path", "/original/path?query=123"}};

    StreamInfo::MockStreamInfo stream_info;

    for (absl::string_view query : {"", "WQ", "NQ"}) {
      for (absl::string_view orig : {"", "ORIG", "PATH", "ORIG_OR_PATH"}) {
        auto providers =
            *SubstitutionFormatParser::parse(absl::StrCat("%PATH(", query, ":", orig, ")%"));
        ASSERT_EQ(providers.size(), 1);

        std::string expected_1 = orig != "ORIG" ? "/path/to/something" : "-";
        std::string expected_2 =
            fmt::format("{}", orig != "ORIG" ? fmt::format("/path/to/something{}",
                                                           query != "NQ" ? "?query=123" : "")
                                             : "-");
        std::string expected_3 = orig != "PATH" ? "/original/path" : "/path/to/something";
        std::string expected_4 =
            fmt::format("{}{}", orig != "PATH" ? "/original/path" : "/path/to/something",
                        query != "NQ" ? "?query=123" : "");

        EXPECT_EQ(expected_1,
                  providers[0]->format({&request_headers_1}, stream_info).value_or("-"));
        EXPECT_EQ(expected_2,
                  providers[0]->format({&request_headers_2}, stream_info).value_or("-"));
        EXPECT_EQ(expected_3,
                  providers[0]->format({&request_headers_3}, stream_info).value_or("-"));
        EXPECT_EQ(expected_4,
                  providers[0]->format({&request_headers_4}, stream_info).value_or("-"));
      }
    }
  }
}

TEST(SubstitutionFormatParser, SyntaxVerifierFail) {
  std::vector<
      std::tuple<CommandSyntaxChecker::CommandSyntaxFlags, std::string, absl::optional<size_t>>>
      test_cases = {
          // COMMAND_ONLY. Any additional params are not allowed
          {CommandSyntaxChecker::COMMAND_ONLY, "", 3},
          {CommandSyntaxChecker::COMMAND_ONLY, "PARAMS", 3},
          {CommandSyntaxChecker::COMMAND_ONLY, "PARAMS", absl::nullopt},
          // PARAMS_REQUIRED. Length not allowed.
          {CommandSyntaxChecker::PARAMS_REQUIRED, "", 3},
          {CommandSyntaxChecker::PARAMS_REQUIRED, "PARAM", 3},
          {CommandSyntaxChecker::PARAMS_REQUIRED, "", absl::nullopt},
          // PARAMS_REQUIRED and LENGTH_ALLOWED
          {CommandSyntaxChecker::PARAMS_REQUIRED | CommandSyntaxChecker::LENGTH_ALLOWED, "", 3},
          {CommandSyntaxChecker::PARAMS_REQUIRED | CommandSyntaxChecker::LENGTH_ALLOWED, "",
           absl::nullopt},
      };

  for (const auto& test_case : test_cases) {
    EXPECT_FALSE(CommandSyntaxChecker::verifySyntax(std::get<0>(test_case), "TEST_TOKEN",
                                                    std::get<1>(test_case), std::get<2>(test_case))
                     .ok());
  }
}

TEST(SubstitutionFormatParser, SyntaxVerifierPass) {
  std::vector<
      std::tuple<CommandSyntaxChecker::CommandSyntaxFlags, std::string, absl::optional<size_t>>>
      test_cases = {
          // COMMAND_ONLY. Any additional params are not allowed
          {CommandSyntaxChecker::COMMAND_ONLY, "", absl::nullopt},
          // PARAMS_REQUIRED
          {CommandSyntaxChecker::PARAMS_REQUIRED, "PARAMS", absl::nullopt},
          // PARAMS_REQUIRED and LENGTH_ALLOWED
          {CommandSyntaxChecker::PARAMS_REQUIRED | CommandSyntaxChecker::LENGTH_ALLOWED, "PARAMS",
           3},
          {CommandSyntaxChecker::PARAMS_REQUIRED, "PARAMS", absl::nullopt},
          // ALLOWS_PARAMS
          {CommandSyntaxChecker::PARAMS_OPTIONAL, "PARAMS", absl::nullopt},
          {CommandSyntaxChecker::PARAMS_OPTIONAL, "", absl::nullopt},
          // ALLOWS_PARAMS and LENGTH_ALLOWED
          {CommandSyntaxChecker::PARAMS_OPTIONAL | CommandSyntaxChecker::LENGTH_ALLOWED, "PARAMS",
           3},
          {CommandSyntaxChecker::PARAMS_OPTIONAL | CommandSyntaxChecker::LENGTH_ALLOWED, "", 3},
          {CommandSyntaxChecker::PARAMS_OPTIONAL | CommandSyntaxChecker::LENGTH_ALLOWED, "PARAMS",
           absl::nullopt},
          {CommandSyntaxChecker::PARAMS_OPTIONAL | CommandSyntaxChecker::LENGTH_ALLOWED, "",
           absl::nullopt}};

  for (const auto& test_case : test_cases) {
    EXPECT_TRUE(CommandSyntaxChecker::verifySyntax(std::get<0>(test_case), "TEST_TOKEN",
                                                   std::get<1>(test_case), std::get<2>(test_case))
                    .ok());
  }
}

TEST(SubstitutionFormatterTest, UniqueIdFormatterTest) {
  StreamInfo::MockStreamInfo stream_info;

  // Simulate initial parsing of configuration
  auto providers1 = *SubstitutionFormatParser::parse("%UNIQUE_ID%");
  ASSERT_EQ(providers1.size(), 1);

  // Generate first unique ID with the initial configuration
  auto id1 = providers1[0]->format({}, stream_info);
  ASSERT_TRUE(id1.has_value());

  // Generate second unique ID with the same initial configuration
  auto id2 = providers1[0]->format({}, stream_info);
  ASSERT_TRUE(id2.has_value());

  // Check the two generated IDs are unique
  EXPECT_NE(id1, id2);

  // Simulate configuration reload
  auto providers2 = *SubstitutionFormatParser::parse("%UNIQUE_ID%");
  ASSERT_EQ(providers2.size(), 1);

  // Generate another unique ID after the simulated reload
  auto id3 = providers2[0]->format({}, stream_info);
  ASSERT_TRUE(id3.has_value());

  // Check the new ID is also unique compared to the previous ones
  EXPECT_NE(id1, id3);
  EXPECT_NE(id2, id3);
}
} // namespace
} // namespace Formatter
} // namespace Envoy<|MERGE_RESOLUTION|>--- conflicted
+++ resolved
@@ -4258,13 +4258,8 @@
     absl::optional<Http::Protocol> protocol = Http::Protocol::Http11;
     EXPECT_CALL(stream_info, protocol()).WillRepeatedly(Return(protocol));
 
-<<<<<<< HEAD
     EXPECT_EQ("{{HTTP/1.1}}   -++test GET/GET PUT/PUT \t@POST@\ttest-2[] POST",
-              formatter->formatWithContext(formatter_context, stream_info));
-=======
-    EXPECT_EQ("{{HTTP/1.1}}   -++test GET PUT\t@POST@\ttest-2[]",
               formatter->format(formatter_context, stream_info));
->>>>>>> 67cb60e8
   }
 
   {

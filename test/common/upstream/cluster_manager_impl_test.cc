--- conflicted
+++ resolved
@@ -697,161 +697,6 @@
   EXPECT_TRUE(cluster->get().info()->loadBalancerConfig().has_value());
 }
 
-<<<<<<< HEAD
-class ClusterManagerImplThreadAwareLbTest : public ClusterManagerImplTest {
-public:
-  void doTest(const std::string& factory_name) {
-    const std::string json = fmt::sprintf("{\"static_resources\":{%s}}",
-                                          clustersJson({defaultStaticClusterJson("cluster_0")}));
-
-    std::shared_ptr<MockClusterMockPrioritySet> cluster1(
-        new NiceMock<MockClusterMockPrioritySet>());
-    cluster1->info_->name_ = "cluster_0";
-    cluster1->info_->lb_factory_ =
-        Config::Utility::getFactoryByName<Upstream::TypedLoadBalancerFactory>(factory_name);
-    auto proto_message = cluster1->info_->lb_factory_->createEmptyConfigProto();
-    cluster1->info_->typed_lb_config_ =
-        cluster1->info_->lb_factory_->loadConfig(*server_.server_factory_context_, *proto_message)
-            .value();
-
-    InSequence s;
-    EXPECT_CALL(factory_, clusterFromProto_(_, _, _, _))
-        .WillOnce(Return(std::make_pair(cluster1, nullptr)));
-    ON_CALL(*cluster1, initializePhase()).WillByDefault(Return(Cluster::InitializePhase::Primary));
-    create(parseBootstrapFromV3Json(json));
-
-    EXPECT_EQ(nullptr, cluster_manager_->getThreadLocalCluster("cluster_0"));
-
-    cluster1->prioritySet().getMockHostSet(0)->hosts_ = {
-        makeTestHost(cluster1->info_, "tcp://127.0.0.1:80", time_system_)};
-    cluster1->prioritySet().getMockHostSet(0)->runCallbacks(
-        cluster1->prioritySet().getMockHostSet(0)->hosts_, {});
-    cluster1->initialize_callback_();
-    EXPECT_EQ(cluster1->prioritySet().getMockHostSet(0)->hosts_[0],
-              cluster_manager_->getThreadLocalCluster("cluster_0")
-                  ->loadBalancer()
-                  .chooseHost(nullptr)
-                  .host);
-  }
-};
-
-// Test that the cluster manager correctly re-creates the worker local LB when there is a host
-// set change.
-TEST_F(ClusterManagerImplThreadAwareLbTest, RingHashLoadBalancerThreadAwareUpdate) {
-  doTest("envoy.load_balancing_policies.ring_hash");
-}
-
-// Test that the cluster manager correctly re-creates the worker local LB when there is a host
-// set change.
-TEST_F(ClusterManagerImplThreadAwareLbTest, MaglevLoadBalancerThreadAwareUpdate) {
-  doTest("envoy.load_balancing_policies.maglev");
-}
-
-// Test load balancing policy that validates that request metadata can be mutated
-// during host picking.
-class MetadataWriterLbImpl : public Upstream::ThreadAwareLoadBalancer {
-public:
-  MetadataWriterLbImpl() = default;
-
-  Upstream::LoadBalancerFactorySharedPtr factory() override {
-    return std::make_shared<LbFactory>();
-  }
-  absl::Status initialize() override { return absl::OkStatus(); }
-
-private:
-  class LbImpl : public Upstream::LoadBalancer {
-  public:
-    LbImpl() = default;
-
-    Upstream::HostSelectionResponse chooseHost(Upstream::LoadBalancerContext* context) override {
-      if (context && context->requestStreamInfo()) {
-        ProtobufWkt::Struct value;
-        (*value.mutable_fields())["foo"] = ValueUtil::stringValue("bar");
-        context->requestStreamInfo()->setDynamicMetadata("envoy.load_balancers.metadata_writer",
-                                                         value);
-      }
-      return {nullptr};
-    }
-    Upstream::HostConstSharedPtr peekAnotherHost(Upstream::LoadBalancerContext*) override {
-      return nullptr;
-    }
-    OptRef<Envoy::Http::ConnectionPool::ConnectionLifetimeCallbacks> lifetimeCallbacks() override {
-      return {};
-    }
-    absl::optional<Upstream::SelectedPoolAndConnection>
-    selectExistingConnection(Upstream::LoadBalancerContext*, const Upstream::Host&,
-                             std::vector<uint8_t>&) override {
-      return {};
-    }
-  };
-
-  class LbFactory : public Upstream::LoadBalancerFactory {
-  public:
-    LbFactory() = default;
-
-    Upstream::LoadBalancerPtr create(Upstream::LoadBalancerParams) override {
-      return std::make_unique<LbImpl>();
-    }
-  };
-};
-
-class MetadataWriterLbFactory
-    : public Upstream::TypedLoadBalancerFactoryBase<
-          ::test::load_balancing_policies::metadata_writer::MetadataWriterLbConfig> {
-public:
-  MetadataWriterLbFactory()
-      : TypedLoadBalancerFactoryBase("envoy.load_balancers.metadata_writer") {}
-
-  Upstream::ThreadAwareLoadBalancerPtr create(OptRef<const Upstream::LoadBalancerConfig>,
-                                              const Upstream::ClusterInfo&,
-                                              const Upstream::PrioritySet&, Runtime::Loader&,
-                                              Random::RandomGenerator&, TimeSource&) override {
-    return std::make_unique<MetadataWriterLbImpl>();
-  }
-
-  absl::StatusOr<Upstream::LoadBalancerConfigPtr>
-  loadConfig(Server::Configuration::ServerFactoryContext&, const Protobuf::Message&) override {
-    return std::make_unique<Upstream::LoadBalancerConfig>();
-  }
-};
-
-// Validate that load balancing policy can update request's dynamic metadata
-TEST_F(ClusterManagerImplThreadAwareLbTest, LoadBalancerCanUpdateMetadata) {
-  MetadataWriterLbFactory lb_factory;
-  Registry::InjectFactory<Envoy::Upstream::TypedLoadBalancerFactory> registered(lb_factory);
-  NiceMock<MockLoadBalancerContext> load_balancer_context;
-  NiceMock<StreamInfo::MockStreamInfo> stream_info;
-  const std::string json = fmt::sprintf("{\"static_resources\":{%s}}",
-                                        clustersJson({defaultStaticClusterJson("cluster_0")}));
-
-  std::shared_ptr<MockClusterMockPrioritySet> cluster1(new NiceMock<MockClusterMockPrioritySet>());
-  cluster1->info_->name_ = "cluster_0";
-  cluster1->info_->lb_factory_ =
-      Config::Utility::getFactoryByName<Upstream::TypedLoadBalancerFactory>(
-          "envoy.load_balancers.metadata_writer");
-
-  InSequence s;
-  EXPECT_CALL(factory_, clusterFromProto_(_, _, _, _))
-      .WillOnce(Return(std::make_pair(cluster1, nullptr)));
-  ON_CALL(*cluster1, initializePhase()).WillByDefault(Return(Cluster::InitializePhase::Primary));
-  create(parseBootstrapFromV3Json(json));
-
-  EXPECT_EQ(nullptr, cluster_manager_->getThreadLocalCluster("cluster_0"));
-
-  cluster1->prioritySet().getMockHostSet(0)->hosts_ = {
-      makeTestHost(cluster1->info_, "tcp://127.0.0.1:80", time_system_)};
-  cluster1->prioritySet().getMockHostSet(0)->runCallbacks(
-      cluster1->prioritySet().getMockHostSet(0)->hosts_, {});
-  cluster1->initialize_callback_();
-  ON_CALL(load_balancer_context, requestStreamInfo()).WillByDefault(Return(&stream_info));
-  EXPECT_CALL(stream_info, setDynamicMetadata("envoy.load_balancers.metadata_writer", _));
-  cluster_manager_->getThreadLocalCluster("cluster_0")
-      ->loadBalancer()
-      .chooseHost(&load_balancer_context);
-}
-
-=======
->>>>>>> d74af8ab
 TEST_F(ClusterManagerImplTest, TcpHealthChecker) {
   const std::string yaml = R"EOF(
  static_resources:
@@ -995,46 +840,6 @@
   EXPECT_NE(common_config_ptr_a, common_config_ptr_b);
 }
 
-<<<<<<< HEAD
-TEST_P(ClusterManagerLifecycleTest, InitializeOrder) {
-  time_system_.setSystemTime(std::chrono::milliseconds(1234567891234));
-
-  const std::string json = fmt::sprintf(
-      R"EOF(
-  {
-    "dynamic_resources": {
-      "cds_config": {
-        "api_config_source": {
-          "api_type": "0",
-          "refresh_delay": "30s",
-          "cluster_names": ["cds_cluster"]
-        }
-      }
-    },
-    "static_resources": {
-      %s
-    }
-  }
-  )EOF",
-      clustersJson({defaultStaticClusterJson("cds_cluster"),
-                    defaultStaticClusterJson("fake_cluster"),
-                    defaultStaticClusterJson("fake_cluster2")}));
-
-  MockCdsApi* cds = new MockCdsApi();
-  std::shared_ptr<MockClusterMockPrioritySet> cds_cluster(
-      new NiceMock<MockClusterMockPrioritySet>());
-  cds_cluster->info_->name_ = "cds_cluster";
-  std::shared_ptr<MockClusterMockPrioritySet> cluster1(new NiceMock<MockClusterMockPrioritySet>());
-  std::shared_ptr<MockClusterMockPrioritySet> cluster2(new NiceMock<MockClusterMockPrioritySet>());
-  cluster2->info_->name_ = "fake_cluster2";
-  cluster2->info_->lb_factory_ =
-      Config::Utility::getFactoryByName<Upstream::TypedLoadBalancerFactory>(
-          "envoy.load_balancing_policies.ring_hash");
-  auto proto_message = cluster2->info_->lb_factory_->createEmptyConfigProto();
-  cluster2->info_->typed_lb_config_ =
-      cluster2->info_->lb_factory_->loadConfig(*server_.server_factory_context_, *proto_message)
-          .value();
-=======
 // Test that custom DNS resolver is used, when custom resolver is configured per cluster.
 TEST_F(ClusterManagerImplTest, CustomDnsResolverSpecified) {
   const std::string yaml = R"EOF(
@@ -1049,7 +854,6 @@
               address: 1.2.3.4
               port_value: 80
   )EOF";
->>>>>>> d74af8ab
 
   std::shared_ptr<Network::MockDnsResolver> dns_resolver(new Network::MockDnsResolver());
   envoy::extensions::network::dns_resolver::cares::v3::CaresDnsResolverConfig cares;

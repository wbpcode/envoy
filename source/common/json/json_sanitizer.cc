#include "source/common/json/json_sanitizer.h"

#include "source/common/common/assert.h"
#include "source/common/common/thread.h"
#include "source/common/json/json_internal.h"

#include "absl/strings/str_format.h"
#include "utf8_validity.h"

namespace Envoy {
namespace Json {

// clang-format off
// SPELLCHECKER(off)
//
// Performance benchmarks show this is slightly faster as an array of uint32_t
// rather than an array of bool.
static constexpr uint32_t needs_slow_sanitizer[256] = {
  // Control-characters 0-31 all require escapes.
  1, 1, 1, 1, 1, 1, 1, 1, 1, 1, 1, 1, 1, 1, 1, 1,
  1, 1, 1, 1, 1, 1, 1, 1, 1, 1, 1, 1, 1, 1, 1, 1,

  // Pass through printable characters starting with space. Double-quote and
  // backslash require an escape.
  0, 0, 1 /* " */, 0, 0, 0, 0, 0,         //  !"#$%&'
  0, 0, 0, 0, 0, 0, 0, 0,                 // ()*+,-.7
  0, 0, 0, 0, 0, 0, 0, 0,                 // 01234567
  0, 0, 0, 0, 0, 0, 0, 0,                 // 89:;<=>?
  0, 0, 0, 0, 0, 0, 0, 0,                 // @ABCDEFG
  0, 0, 0, 0, 0, 0, 0, 0,                 // HIJKLMNO
  0, 0, 0, 0, 0, 0, 0, 0,                 // PQRSTUVW
  0, 0, 0, 0, 1 /* backslash */, 0, 0, 0, // XYZ[\]^_
  0, 0, 0, 0, 0, 0, 0, 0,                 // `abcdefg
  0, 0, 0, 0, 0, 0, 0, 0,                 // hijklmno
  0, 0, 0, 0, 0, 0, 0, 0,                 // pqrstuvw
  0, 0, 0, 0, 0, 0, 0, 1,                 // xyz{|}~\177

  // 0x80-0xff, all of which require calling the slow sanitizer.
  1, 1, 1, 1, 1, 1, 1, 1, 1, 1, 1, 1, 1, 1, 1, 1,
  1, 1, 1, 1, 1, 1, 1, 1, 1, 1, 1, 1, 1, 1, 1, 1,
  1, 1, 1, 1, 1, 1, 1, 1, 1, 1, 1, 1, 1, 1, 1, 1,
  1, 1, 1, 1, 1, 1, 1, 1, 1, 1, 1, 1, 1, 1, 1, 1,
  1, 1, 1, 1, 1, 1, 1, 1, 1, 1, 1, 1, 1, 1, 1, 1,
  1, 1, 1, 1, 1, 1, 1, 1, 1, 1, 1, 1, 1, 1, 1, 1,
  1, 1, 1, 1, 1, 1, 1, 1, 1, 1, 1, 1, 1, 1, 1, 1,
  1, 1, 1, 1, 1, 1, 1, 1, 1, 1, 1, 1, 1, 1, 1, 1,
};
// SPELLCHECKER(on)
// clang-format on

absl::string_view sanitize(std::string& buffer, absl::string_view str) {
  // Fast-path to see whether any escapes or utf-encoding are needed. If str has
  // only unescaped ascii characters, we can simply return it.
  //
  // Benchmarks show it's faster to just rip through the string with no
  // conditionals, so we only check the arithmetically ORed condition after the
  // loop. This avoids branches and allows simpler loop unrolling by the
  // compiler.
  static_assert(ARRAY_SIZE(needs_slow_sanitizer) == 256);
  uint32_t need_slow = 0;
  for (char c : str) {
    // We need to escape control characters, characters >= 127, and double-quote
    // and backslash.
    need_slow |= needs_slow_sanitizer[static_cast<uint8_t>(c)];
  }
  if (need_slow == 0) {
    return str; // Fast path, should be executed most of the time.
  }
<<<<<<< HEAD
  try {
=======
  if (utf8_range::IsStructurallyValid(str)) {
>>>>>>> 7ce8c701
    // The Nlohmann JSON library supports serialization and is not too slow. A
    // hand-rolled sanitizer can be a little over 2x faster at the cost of added
    // production complexity. The main drawback is that this code cannot be used
    // in the data plane as it throws exceptions. Should this become an issue,
    // #20428 can be revived which is faster and doesn't throw exceptions, but
    // adds complexity to the production code base.
    buffer = Nlohmann::Factory::serialize(str);
    return stripDoubleQuotes(buffer);
<<<<<<< HEAD
  } catch (const std::exception&) {
    // If Nlohmann throws an error, emit an octal escape for any character
=======
  } else {
    // If Nlohmann throws an error, emit a hex escape for any character
>>>>>>> 7ce8c701
    // requiring it. This can occur for invalid utf-8 sequences, and we don't
    // want to crash the server if such a sequence makes its way into a string
    // we need to serialize. For example, if admin endpoint /stats?format=json
    // is called, and a stat name was synthesized from dynamic content such as a
    // gRPC method.
    //
    // Note that JSON string escapes are always 4 digit hex. 3 digit octal would
    // be more compact, and is legal JavaScript, but not legal JSON. See
    // https://www.json.org/json-en.html for details.
    //
    // TODO(jmarantz): It would better to use the compact JSON escapes for
    // quotes, slashes, backspace, form-feed, linefeed, CR, and tab, in which
    // case we'd also need to modify jsonEquivalentStrings in
    // test/common/json/json_sanitizer_test_util.h. We don't expect to hit this
    // often, so it isn't a priority to use these more compact encodings.
    buffer.clear();
    for (char c : str) {
      if (needs_slow_sanitizer[static_cast<uint8_t>(c)]) {
        buffer.append(absl::StrFormat("\\u%04x", c));
      } else {
        buffer.append(1, c);
      }
    }
  }

  return buffer;
}

absl::string_view stripDoubleQuotes(absl::string_view str) {
  if (str.size() >= 2 && str[0] == '"' && str[str.size() - 1] == '"') {
    str = str.substr(1, str.size() - 2);
  } else {
    ASSERT(false,
           absl::StrCat("stripDoubleQuotes called on a str that lacks double-quotes: ", str));
  }
  return str;
}

} // namespace Json
} // namespace Envoy<|MERGE_RESOLUTION|>--- conflicted
+++ resolved
@@ -66,11 +66,7 @@
   if (need_slow == 0) {
     return str; // Fast path, should be executed most of the time.
   }
-<<<<<<< HEAD
-  try {
-=======
   if (utf8_range::IsStructurallyValid(str)) {
->>>>>>> 7ce8c701
     // The Nlohmann JSON library supports serialization and is not too slow. A
     // hand-rolled sanitizer can be a little over 2x faster at the cost of added
     // production complexity. The main drawback is that this code cannot be used
@@ -79,13 +75,8 @@
     // adds complexity to the production code base.
     buffer = Nlohmann::Factory::serialize(str);
     return stripDoubleQuotes(buffer);
-<<<<<<< HEAD
-  } catch (const std::exception&) {
-    // If Nlohmann throws an error, emit an octal escape for any character
-=======
   } else {
     // If Nlohmann throws an error, emit a hex escape for any character
->>>>>>> 7ce8c701
     // requiring it. This can occur for invalid utf-8 sequences, and we don't
     // want to crash the server if such a sequence makes its way into a string
     // we need to serialize. For example, if admin endpoint /stats?format=json

--- conflicted
+++ resolved
@@ -81,11 +81,7 @@
  */
 template <class OutputBufferType> class StreamerBase {
 public:
-<<<<<<< HEAD
-  using Value = absl::variant<absl::monostate, absl::string_view, double, uint64_t, int64_t, bool>;
-=======
   using Value = absl::variant<absl::string_view, double, uint64_t, int64_t, bool, absl::monostate>;
->>>>>>> b4c4286d
 
   /**
    * @param response The buffer in which to stream output.

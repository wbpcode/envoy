--- conflicted
+++ resolved
@@ -4,18 +4,12 @@
 #include <stack>
 #include <string>
 #include <type_traits>
-<<<<<<< HEAD
-=======
 #include <variant>
->>>>>>> 7ce8c701
 
 #include "envoy/buffer/buffer.h"
 
 #include "source/common/buffer/buffer_util.h"
-<<<<<<< HEAD
-=======
 #include "source/common/json/constants.h"
->>>>>>> 7ce8c701
 #include "source/common/json/json_sanitizer.h"
 
 #include "absl/strings/string_view.h"
@@ -45,47 +39,16 @@
 #define ASSERT_LEVELS_EMPTY ASSERT(this->levels_.empty())
 #endif
 
-<<<<<<< HEAD
-class Constants {
-public:
-  // Constants for common JSON values.
-  static constexpr absl::string_view True = R"(true)";
-  static constexpr absl::string_view False = R"(false)";
-  static constexpr absl::string_view Null = R"(null)";
-
-  // Constants for JSON delimiters.
-  static constexpr absl::string_view MapBeg = R"({)";
-  static constexpr absl::string_view MapEnd = R"(})";
-  static constexpr absl::string_view ArrayBeg = R"([)";
-  static constexpr absl::string_view ArrayEnd = R"(])";
-  static constexpr absl::string_view Quote = R"(")";
-  static constexpr absl::string_view Comma = R"(,)";
-};
-
-class BufferOutput {
-public:
-  explicit BufferOutput(Buffer::Instance& output) : buffer_(output) {}
-=======
 // Buffer wrapper that implements the necessary abstraction for the template
 // StreamerBase.
 // This could be used to stream JSON output of StreamerBase to a Buffer.
 class BufferOutput {
 public:
->>>>>>> 7ce8c701
   void add(absl::string_view a) { buffer_.addFragments({a}); }
   void add(absl::string_view a, absl::string_view b, absl::string_view c) {
     buffer_.addFragments({a, b, c});
   }
 
-<<<<<<< HEAD
-  Buffer::Instance& buffer_;
-};
-
-class StringOutput {
-public:
-  explicit StringOutput(std::string& output) : buffer_(output) {}
-
-=======
   explicit BufferOutput(Buffer::Instance& output) : buffer_(output) {}
   Buffer::Instance& buffer_;
 };
@@ -95,15 +58,11 @@
 // This could be used to stream JSON output of StreamerBase to a single string.
 class StringOutput {
 public:
->>>>>>> 7ce8c701
   void add(absl::string_view a) { buffer_.append(a); }
   void add(absl::string_view a, absl::string_view b, absl::string_view c) {
     absl::StrAppend(&buffer_, a, b, c);
   }
-<<<<<<< HEAD
-=======
   explicit StringOutput(std::string& output) : buffer_(output) {}
->>>>>>> 7ce8c701
 
   std::string& buffer_;
 };
@@ -120,28 +79,15 @@
  * add(absl::string_view) and
  * add(absl::string_view, absl::string_view, absl::string_view) methods.
  */
-<<<<<<< HEAD
-template <class OutputType> class StreamerBase {
-=======
 template <class OutputBufferType> class StreamerBase {
->>>>>>> 7ce8c701
 public:
   using Value = absl::variant<absl::monostate, absl::string_view, double, uint64_t, int64_t, bool>;
 
   /**
-<<<<<<< HEAD
-   * @param output The buffer in which to stream output. Note: this buffer can
-   *               be flushed during population; it is not necessary to hold
-   *               the entire json structure in memory before streaming it to
-   *               the network.
-   */
-  template <class T> explicit StreamerBase(T& output) : output_(output) {}
-=======
    * @param response The buffer in which to stream output.
    * NOTE: The response must could be used to construct instance of OutputBufferType.
    */
   template <class T> explicit StreamerBase(T& response) : response_(response) {}
->>>>>>> 7ce8c701
 
   class Array;
   using ArrayPtr = std::unique_ptr<Array>;
@@ -156,21 +102,13 @@
   public:
     Level(StreamerBase& streamer, absl::string_view opener, absl::string_view closer)
         : streamer_(streamer), closer_(closer) {
-<<<<<<< HEAD
-      streamer_.addDirectly(opener);
-=======
       streamer_.addWithoutSanitizing(opener);
->>>>>>> 7ce8c701
 #ifndef NDEBUG
       streamer_.push(this);
 #endif
     }
     virtual ~Level() {
-<<<<<<< HEAD
-      streamer_.addDirectly(closer_);
-=======
       streamer_.addWithoutSanitizing(closer_);
->>>>>>> 7ce8c701
 #ifndef NDEBUG
       streamer_.pop(this);
 #endif
@@ -203,8 +141,6 @@
       nextField();
       return std::make_unique<Array>(streamer_);
     }
-<<<<<<< HEAD
-=======
 
     /**
      * Adds a numeric value to the current array or map. It's a programming
@@ -227,59 +163,12 @@
       nextField();
       streamer_.addNumber(number);
     }
->>>>>>> 7ce8c701
-
-    /**
-     * Serializes a number or string or bool to the output stream. Doubles that are NaN are
-     * rendered as 'null'. Strings are sanitized if needed, and surrounded by quotes.
-     *
-<<<<<<< HEAD
+
+    /**
+     * Adds a string constant value to the current array or map. The string
+     * will be sanitized per JSON rules.
+     *
      * @param value the variant value to render.
-     */
-    void addValue(const Value& value) {
-      ASSERT_THIS_IS_TOP_LEVEL;
-      nextField();
-
-      switch (value.index()) {
-      case 0:
-        static_assert(isSameType<decltype(absl::get<0>(value)), absl::monostate>(),
-                      "value at index 0 must be an absl::monostate");
-        this->streamer_.addNull();
-        break;
-      case 1:
-        static_assert(isSameType<decltype(absl::get<1>(value)), absl::string_view>(),
-                      "value at index 1 must be an absl::string_vlew");
-        this->streamer_.addString(absl::get<absl::string_view>(value));
-        break;
-      case 2:
-        static_assert(isSameType<decltype(absl::get<2>(value)), double>(),
-                      "value at index 2 must be a double");
-        this->streamer_.addNumber(absl::get<double>(value));
-        break;
-      case 3:
-        static_assert(isSameType<decltype(absl::get<3>(value)), uint64_t>(),
-                      "value at index 3 must be a uint64_t");
-        this->streamer_.addNumber(absl::get<uint64_t>(value));
-        break;
-      case 4:
-        static_assert(isSameType<decltype(absl::get<4>(value)), int64_t>(),
-                      "value at index 4 must be an int64_t");
-        this->streamer_.addNumber(absl::get<int64_t>(value));
-        break;
-      case 5:
-        static_assert(isSameType<decltype(absl::get<5>(value)), bool>(),
-                      "value at index 5 must be a bool");
-        this->streamer_.addBool(absl::get<bool>(value));
-        break;
-      default:
-        IS_ENVOY_BUG(absl::StrCat("addValue invalid index: ", value.index()));
-        this->streamer_.addNull();
-        break;
-      }
-=======
-     * It's a programming error to call this method on a map or array that's not
-     * the top level. It's also a programming error to call this on map that
-     * isn't expecting a value. You must call Map::addKey prior to calling this.
      */
     void addString(absl::string_view str) {
       ASSERT_THIS_IS_TOP_LEVEL;
@@ -297,7 +186,6 @@
       ASSERT_THIS_IS_TOP_LEVEL;
       nextField();
       streamer_.addBool(b);
->>>>>>> 7ce8c701
     }
 
   protected:
@@ -314,9 +202,6 @@
       if (is_first_) {
         is_first_ = false;
       } else {
-<<<<<<< HEAD
-        streamer_.addDirectly(Constants::Comma);
-=======
         streamer_.addWithoutSanitizing(",");
       }
     }
@@ -357,7 +242,6 @@
                       "value at index 4 must be a bool");
         addBool(absl::get<bool>(value));
         break;
->>>>>>> 7ce8c701
       }
     }
 
@@ -377,11 +261,7 @@
     using NameValue = std::pair<const absl::string_view, Value>;
     using Entries = absl::Span<const NameValue>;
 
-<<<<<<< HEAD
-    Map(StreamerBase& streamer) : Level(streamer, Constants::MapBeg, Constants::MapEnd) {}
-=======
     Map(StreamerBase& streamer) : Level(streamer, "{", "}") {}
->>>>>>> 7ce8c701
 
     /**
      * Initiates a new map key. This must be followed by rendering a value,
@@ -396,11 +276,7 @@
       ASSERT_THIS_IS_TOP_LEVEL;
       ASSERT(!expecting_value_);
       nextField();
-<<<<<<< HEAD
-      this->streamer_.addSanitized(Constants::Quote, key, R"(":)");
-=======
       this->streamer_.addSanitized("\"", key, "\":");
->>>>>>> 7ce8c701
       expecting_value_ = true;
     }
 
@@ -410,11 +286,7 @@
      * programming error to call this method on a map that's not the current top
      * level.
      */
-<<<<<<< HEAD
-    void addEntries(Entries entries) {
-=======
     void addEntries(const Entries& entries) {
->>>>>>> 7ce8c701
       for (const NameValue& entry : entries) {
         addKey(entry.first);
         this->addValue(entry.second);
@@ -440,11 +312,7 @@
    */
   class Array : public Level {
   public:
-<<<<<<< HEAD
-    Array(StreamerBase& streamer) : Level(streamer, Constants::ArrayBeg, Constants::ArrayEnd) {}
-=======
     Array(StreamerBase& streamer) : Level(streamer, "[", "]") {}
->>>>>>> 7ce8c701
     using Entries = absl::Span<const Value>;
 
     /**
@@ -454,11 +322,7 @@
      *
      * @param entries the array of numeric or string values.
      */
-<<<<<<< HEAD
-    void addEntries(Entries entries) {
-=======
     void addEntries(const Entries& entries) {
->>>>>>> 7ce8c701
       for (const Value& value : entries) {
         this->addValue(value);
       }
@@ -495,17 +359,6 @@
    */
   void addSanitized(absl::string_view prefix, absl::string_view token, absl::string_view suffix) {
     absl::string_view sanitized = Json::sanitize(sanitize_buffer_, token);
-<<<<<<< HEAD
-    output_.add(prefix, sanitized, suffix);
-  }
-
-  /**
-   * Serializes a string to the output stream. The string is sanitized if needed, and surrounded
-   * by quotes.
-   */
-  void addString(absl::string_view str) { addSanitized(Constants::Quote, str, Constants::Quote); }
-  void addString(const char* str) { addSanitized(Constants::Quote, str, Constants::Quote); }
-=======
     response_.add(prefix, sanitized, suffix);
   }
 
@@ -515,44 +368,12 @@
    * @param str the string to be serialized.
    */
   void addString(absl::string_view str) { addSanitized("\"", str, "\""); }
->>>>>>> 7ce8c701
 
   /**
    * Serializes a number.
    */
   void addNumber(double d) {
     if (std::isnan(d)) {
-<<<<<<< HEAD
-      output_.add(Constants::Null);
-    } else {
-      Buffer::Util::serializeDouble(d, output_);
-    }
-  }
-  void addNumber(uint64_t u) { output_.add(absl::StrCat(u)); }
-  void addNumber(int64_t i) { output_.add(absl::StrCat(i)); }
-
-  /**
-   * Serializes a bool to the output stream.
-   */
-  void addBool(bool b) { output_.add(b ? Constants::True : Constants::False); }
-
-  /**
-   * Serializes a null to the output stream.
-   */
-  void addNull() { output_.add(Constants::Null); }
-
-  /**
-   * Adds a raw string piece to the output stream. The string must be pre-sanitized and is legal
-   * JSON piece.
-   * @param str the string to append.
-   */
-  void addDirectly(absl::string_view str) { output_.add(str); }
-
-private:
-  friend Level;
-  friend Map;
-  friend Array;
-=======
       response_.add(Constants::Null);
     } else {
       Buffer::Util::serializeDouble(d, response_);
@@ -573,7 +394,6 @@
    * or addSanitized() instead.
    */
   void addWithoutSanitizing(absl::string_view str) { response_.add(str); }
->>>>>>> 7ce8c701
 
 private:
 #ifndef NDEBUG
@@ -597,11 +417,7 @@
 
 #endif
 
-<<<<<<< HEAD
-  OutputType output_;
-=======
   OutputBufferType response_;
->>>>>>> 7ce8c701
   std::string sanitize_buffer_;
 
 #ifndef NDEBUG
@@ -611,12 +427,9 @@
 #endif
 };
 
-<<<<<<< HEAD
-=======
 /**
  * A Streamer that streams to a Buffer::Instance.
  */
->>>>>>> 7ce8c701
 using Streamer = StreamerBase<BufferOutput>;
 
 } // namespace Json

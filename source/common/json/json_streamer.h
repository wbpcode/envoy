#pragma once

#include <memory>
#include <stack>
#include <string>
#include <type_traits>
#include <variant>

#include "envoy/buffer/buffer.h"

#include "source/common/buffer/buffer_util.h"
#include "source/common/json/json_sanitizer.h"

#include "absl/strings/string_view.h"
#include "absl/types/variant.h"

namespace Envoy {
namespace Json {

// To ensure the streamer is being used correctly, we use assertions to enforce
// that only the topmost map/array in the stack is being written to. To make
// this easier to do from the Level classes, we provider Streamer::topLevel() as
// a member function, but this is only needed when compiled for debug.
//
// We only compile Streamer::topLevel in debug to avoid having it be a coverage
// gap. However, assertions fail to compile in release mode if they reference
// non-existent functions or member variables, so we only compile the assertions
// in debug mode.
#ifdef NDEBUG
#define ASSERT_THIS_IS_TOP_LEVEL                                                                   \
  do {                                                                                             \
  } while (0)
#define ASSERT_LEVELS_EMPTY                                                                        \
  do {                                                                                             \
  } while (0)
#else
#define ASSERT_THIS_IS_TOP_LEVEL ASSERT(this->streamer_.topLevel() == this)
#define ASSERT_LEVELS_EMPTY ASSERT(this->levels_.empty())
#endif

<<<<<<< HEAD
class Constants {
public:
  // Constants for common JSON values.
  static constexpr absl::string_view True = R"(true)";
  static constexpr absl::string_view False = R"(false)";
  static constexpr absl::string_view Null = R"(null)";

  // Constants for JSON delimiters.
  static constexpr absl::string_view MapBeg = R"({)";
  static constexpr absl::string_view MapEnd = R"(})";
  static constexpr absl::string_view ArrayBeg = R"([)";
  static constexpr absl::string_view ArrayEnd = R"(])";
  static constexpr absl::string_view Quote = R"(")";
  static constexpr absl::string_view Comma = R"(,)";
};

// Simple abstraction that provide a output buffer for streaming JSON output.
class BufferOutput {
public:
  void add(absl::string_view a) { buffer_.addFragments({a}); }
  void add(absl::string_view a, absl::string_view b, absl::string_view c) {
    buffer_.addFragments({a, b, c});
  }

  explicit BufferOutput(Buffer::Instance& output) : buffer_(output) {}
  Buffer::Instance& buffer_;
};

=======
>>>>>>> 1e8bacf6
/**
 * Provides an API for streaming JSON output, as an alternative to populating a
 * JSON structure with an image of what you want to serialize, or using a
 * protobuf with reflection. The advantage of this approach is that it does not
 * require building an intermediate data structure with redundant copies of all
 * strings, maps, and arrays.
 */
class Streamer {
public:
  using Value = absl::variant<absl::string_view, double, uint64_t, int64_t, bool>;

  /**
   * @param response The buffer in which to stream output. Note: this buffer can
   *                 be flushed during population; it is not necessary to hold
   *                 the entire json structure in memory before streaming it to
   *                 the network.
   */
  explicit Streamer(Buffer::Instance& response) : response_(response) {}

  class Array;
  using ArrayPtr = std::unique_ptr<Array>;
  class Map;
  using MapPtr = std::unique_ptr<Map>;

  /**
   * Represents the current map or array. We keep track of what character is
   * needed to close it, and whether or not the first entry has been added.
   */
  class Level {
  public:
    Level(Streamer& streamer, absl::string_view opener, absl::string_view closer)
        : streamer_(streamer), closer_(closer) {
      streamer_.addConstantString(opener);
#ifndef NDEBUG
      streamer_.push(this);
#endif
    }
    virtual ~Level() {
      streamer_.addConstantString(closer_);
#ifndef NDEBUG
      streamer_.pop(this);
#endif
    }

    /**
     * This must be called on the top level map or array. It's a programming
     * error to call this method on a map that's not the top level.
     * It's also a programming error to call this on map that isn't expecting
     * a value. You must call Map::addKey prior to calling this.
     *
     * @return a newly created subordinate map, which becomes the new top level until destroyed.
     */
    MapPtr addMap() {
      ASSERT_THIS_IS_TOP_LEVEL;
      nextField();
      return std::make_unique<Map>(streamer_);
    }

    /**
     * This must be called on the top level map or array. It's a programming
     * error to call this method on a map or array that's not the top level.
     * It's also a programming error to call this on map that isn't expecting
     * a value. You must call Map::addKey prior to calling this.
     *
     * @return a newly created subordinate array, which becomes the new top level until destroyed.
     */
    ArrayPtr addArray() {
      ASSERT_THIS_IS_TOP_LEVEL;
      nextField();
      return std::make_unique<Array>(streamer_);
    }

    /**
     * Adds a numeric value to the current array or map. It's a programming
     * error to call this method on a map or array that's not the top level.
     * It's also a programming error to call this on map that isn't expecting
     * a value. You must call Map::addKey prior to calling this.
     */
    void addNumber(double number) {
      ASSERT_THIS_IS_TOP_LEVEL;
      nextField();
      streamer_.addNumber(number);
    }
    void addNumber(uint64_t number) {
      ASSERT_THIS_IS_TOP_LEVEL;
      nextField();
      streamer_.addNumber(number);
    }
    void addNumber(int64_t number) {
      ASSERT_THIS_IS_TOP_LEVEL;
      nextField();
      streamer_.addNumber(number);
    }

    /**
     * Adds a string constant value to the current array or map. The string
     * will be sanitized per JSON rules.
     *
     * It's a programming error to call this method on a map or array that's not
     * the top level. It's also a programming error to call this on map that
     * isn't expecting a value. You must call Map::addKey prior to calling this.
     */
    void addString(absl::string_view str) {
      ASSERT_THIS_IS_TOP_LEVEL;
      nextField();
<<<<<<< HEAD
      streamer_.addSanitized(Constants::Quote, str, Constants::Quote);
=======
      streamer_.addSanitized("\"", str, "\"");
>>>>>>> 1e8bacf6
    }

    /**
     * Adds a bool constant value to the current array or map. It's a programming
     * error to call this method on a map or array that's not the top level.
     * It's also a programming error to call this on map that isn't expecting
     * a value. You must call Map::addKey prior to calling this.
     */
    void addBool(bool b) {
      ASSERT_THIS_IS_TOP_LEVEL;
      nextField();
      streamer_.addBool(b);
    }

  protected:
    /**
     * Initiates a new field, serializing a comma separator if this is not the
     * first one.
     */
    virtual void nextField() {
      if (is_first_) {
        is_first_ = false;
      } else {
<<<<<<< HEAD
        streamer_.addConstantString(Constants::Comma);
=======
        streamer_.addConstantString(",");
>>>>>>> 1e8bacf6
      }
    }

    /**
     * Renders a string or a number in json format. Doubles that are NaN are
     * rendered as 'null'. Strings are json-sanitized if needed, and surrounded
     * by quotes.
     *
     * @param Value the value to render.
     */
    void addValue(const Value& value) {
<<<<<<< HEAD
=======
      static_assert(absl::variant_size_v<Value> == 5, "Value must be a variant with 5 types");

>>>>>>> 1e8bacf6
      switch (value.index()) {
      case 0:
        static_assert(std::is_same<decltype(absl::get<0>(value)), const absl::string_view&>::value,
                      "value at index 0 must be an absl::string_vlew");
        addString(absl::get<absl::string_view>(value));
        break;
      case 1:
        static_assert(std::is_same<decltype(absl::get<1>(value)), const double&>::value,
                      "value at index 1 must be a double");
        addNumber(absl::get<double>(value));
        break;
      case 2:
        static_assert(std::is_same<decltype(absl::get<2>(value)), const uint64_t&>::value,
                      "value at index 2 must be a uint64_t");
        addNumber(absl::get<uint64_t>(value));
        break;
      case 3:
        static_assert(std::is_same<decltype(absl::get<3>(value)), const int64_t&>::value,
                      "value at index 3 must be an int64_t");
        addNumber(absl::get<int64_t>(value));
        break;
      case 4:
        static_assert(std::is_same<decltype(absl::get<4>(value)), const bool&>::value,
                      "value at index 4 must be a bool");
        addBool(absl::get<bool>(value));
        break;
<<<<<<< HEAD
      default:
        IS_ENVOY_BUG(absl::StrCat("addValue invalid index: ", value.index()));
        break;
=======
>>>>>>> 1e8bacf6
      }
    }

  private:
    friend Streamer;

    bool is_first_{true}; // Used to control whether a comma-separator is added for a new entry.
    Streamer& streamer_;
    absl::string_view closer_;
  };
  using LevelPtr = std::unique_ptr<Level>;

  /**
   * Represents a JSON map while it is being serialized. No data is buffered
   * in the structure; just enough state to be able emit delimiters properly.
   */
  class Map : public Level {
  public:
    using NameValue = std::pair<const absl::string_view, Value>;
    using Entries = absl::Span<const NameValue>;

    Map(Streamer& streamer) : Level(streamer, Constants::MapBeg, Constants::MapEnd) {}

    /**
     * Initiates a new map key. This must be followed by rendering a value,
     * sub-array, or sub-map. It is a programming error to delete a map that has
     * rendered a key without a matching value. It's also a programming error to
     * call this method on a map that's not the current top level.
     *
     * See also addEntries, which directly populates a list of name/value
     * pairs in a single call.
     */
    void addKey(absl::string_view key) {
      ASSERT_THIS_IS_TOP_LEVEL;
      ASSERT(!expecting_value_);
      nextField();
<<<<<<< HEAD
      this->streamer_.addSanitized(Constants::Quote, key, R"(":)");
=======
      this->streamer_.addSanitized(R"(")", key, R"(":)");
>>>>>>> 1e8bacf6
      expecting_value_ = true;
    }

    /**
     * Populates a list of name/value pairs in a single call. This function
     * makes it easy to populate structures with scalar values. It's a
     * programming error to call this method on a map that's not the current top
     * level.
     */
    void addEntries(const Entries& entries) {
      for (const NameValue& entry : entries) {
        addKey(entry.first);
        this->addValue(entry.second);
      }
    }

  protected:
    void nextField() override {
      if (expecting_value_) {
        expecting_value_ = false;
      } else {
        Level::nextField();
      }
    }

  private:
    bool expecting_value_{false};
  };

  /**
   * Represents a JSON array while it is being serialized. No data is buffered
   * in the structure; just enough state to be able emit delimiters properly.
   */
  class Array : public Level {
  public:
    Array(Streamer& streamer) : Level(streamer, Constants::ArrayBeg, Constants::ArrayEnd) {}
    using Entries = absl::Span<const Value>;

    /**
     * Adds values to an array. The values may be numeric or strings; strings
     * will be escaped if needed. It's a programming error to call this method
     * on an array that's not the current top level.
     *
     * @param entries the array of numeric or string values.
     */
    void addEntries(const Entries& entries) {
      for (const Value& value : entries) {
        this->addValue(value);
      }
    }
  };

  /**
   * Makes a root map for the streamer.
   *
   * You must create a root map or array before any of the JSON population
   * functions can be called, as those are only available on Map and Array
   * objects.
   */
  MapPtr makeRootMap() {
    ASSERT_LEVELS_EMPTY;
    return std::make_unique<Map>(*this);
  }

  /**
   * Makes a root array for the streamer.
   *
   * You must create a root map or array before any of the JSON population
   * functions can be called, as those are only available on Map and Array
   * objects.
   */
  ArrayPtr makeRootArray() {
    ASSERT_LEVELS_EMPTY;
    return std::make_unique<Array>(*this);
  }

private:
  friend Level;
  friend Map;
  friend Array;

  /**
   * Takes a raw string, sanitizes it using JSON syntax, surrounds it
   * with a prefix and suffix, and streams it out.
   */
  void addSanitized(absl::string_view prefix, absl::string_view token, absl::string_view suffix) {
    absl::string_view sanitized = Json::sanitize(sanitize_buffer_, token);
<<<<<<< HEAD
    response_.add(prefix, sanitized, suffix);
  }

  void addString(absl::string_view str) {
    response_.add(Constants::Quote, Json::sanitize(sanitize_buffer_, str), Constants::Quote);
=======
    response_.addFragments({prefix, sanitized, suffix});
>>>>>>> 1e8bacf6
  }

  /**
   * Serializes a number.
   */
  void addNumber(double d) {
    if (std::isnan(d)) {
<<<<<<< HEAD
      response_.add(Constants::Null);
    } else {
      Buffer::Util::serializeDouble(d, response_.buffer_);
    }
  }
  void addNumber(uint64_t u) { response_.add(absl::StrCat(u)); }
  void addNumber(int64_t i) { response_.add(absl::StrCat(i)); }
=======
      response_.addFragments({"null"});
    } else {
      Buffer::Util::serializeDouble(d, response_);
    }
  }
  void addNumber(uint64_t u) { response_.addFragments({absl::StrCat(u)}); }
  void addNumber(int64_t i) { response_.addFragments({absl::StrCat(i)}); }
>>>>>>> 1e8bacf6

  /**
   * Serializes a bool to the output stream.
   */
<<<<<<< HEAD
  void addBool(bool b) { response_.add(b ? Constants::True : Constants::False); }
=======
  void addBool(bool b) { response_.addFragments({b ? "true" : "false"}); }
>>>>>>> 1e8bacf6

  /**
   * Adds a constant string to the output stream. The string must outlive the
   * Streamer object, and is intended for literal strings such as punctuation.
   */
  void addConstantString(absl::string_view str) { response_.add(str); }

#ifndef NDEBUG
  /**
   * @return the top Level*. This is used for asserts.
   */
  Level* topLevel() const { return levels_.top(); }

  /**
   * Pushes a new level onto the stack.
   */
  void push(Level* level) { levels_.push(level); }

  /**
   * Pops a level off of a stack, asserting that it matches.
   */
  void pop(Level* level) {
    ASSERT(levels_.top() == level);
    levels_.pop();
  }

#endif

  BufferOutput response_;
  std::string sanitize_buffer_;

#ifndef NDEBUG
  // Keeps a stack of Maps or Arrays (subclasses of Level) to facilitate
  // assertions that only the top-level map/array can be written.
  std::stack<Level*> levels_;
#endif
};

} // namespace Json
} // namespace Envoy<|MERGE_RESOLUTION|>--- conflicted
+++ resolved
@@ -38,7 +38,6 @@
 #define ASSERT_LEVELS_EMPTY ASSERT(this->levels_.empty())
 #endif
 
-<<<<<<< HEAD
 class Constants {
 public:
   // Constants for common JSON values.
@@ -67,8 +66,6 @@
   Buffer::Instance& buffer_;
 };
 
-=======
->>>>>>> 1e8bacf6
 /**
  * Provides an API for streaming JSON output, as an alternative to populating a
  * JSON structure with an image of what you want to serialize, or using a
@@ -174,11 +171,7 @@
     void addString(absl::string_view str) {
       ASSERT_THIS_IS_TOP_LEVEL;
       nextField();
-<<<<<<< HEAD
       streamer_.addSanitized(Constants::Quote, str, Constants::Quote);
-=======
-      streamer_.addSanitized("\"", str, "\"");
->>>>>>> 1e8bacf6
     }
 
     /**
@@ -202,11 +195,7 @@
       if (is_first_) {
         is_first_ = false;
       } else {
-<<<<<<< HEAD
         streamer_.addConstantString(Constants::Comma);
-=======
-        streamer_.addConstantString(",");
->>>>>>> 1e8bacf6
       }
     }
 
@@ -218,11 +207,8 @@
      * @param Value the value to render.
      */
     void addValue(const Value& value) {
-<<<<<<< HEAD
-=======
       static_assert(absl::variant_size_v<Value> == 5, "Value must be a variant with 5 types");
 
->>>>>>> 1e8bacf6
       switch (value.index()) {
       case 0:
         static_assert(std::is_same<decltype(absl::get<0>(value)), const absl::string_view&>::value,
@@ -249,12 +235,6 @@
                       "value at index 4 must be a bool");
         addBool(absl::get<bool>(value));
         break;
-<<<<<<< HEAD
-      default:
-        IS_ENVOY_BUG(absl::StrCat("addValue invalid index: ", value.index()));
-        break;
-=======
->>>>>>> 1e8bacf6
       }
     }
 
@@ -291,11 +271,7 @@
       ASSERT_THIS_IS_TOP_LEVEL;
       ASSERT(!expecting_value_);
       nextField();
-<<<<<<< HEAD
       this->streamer_.addSanitized(Constants::Quote, key, R"(":)");
-=======
-      this->streamer_.addSanitized(R"(")", key, R"(":)");
->>>>>>> 1e8bacf6
       expecting_value_ = true;
     }
 
@@ -383,15 +359,11 @@
    */
   void addSanitized(absl::string_view prefix, absl::string_view token, absl::string_view suffix) {
     absl::string_view sanitized = Json::sanitize(sanitize_buffer_, token);
-<<<<<<< HEAD
     response_.add(prefix, sanitized, suffix);
   }
 
   void addString(absl::string_view str) {
     response_.add(Constants::Quote, Json::sanitize(sanitize_buffer_, str), Constants::Quote);
-=======
-    response_.addFragments({prefix, sanitized, suffix});
->>>>>>> 1e8bacf6
   }
 
   /**
@@ -399,7 +371,6 @@
    */
   void addNumber(double d) {
     if (std::isnan(d)) {
-<<<<<<< HEAD
       response_.add(Constants::Null);
     } else {
       Buffer::Util::serializeDouble(d, response_.buffer_);
@@ -407,24 +378,11 @@
   }
   void addNumber(uint64_t u) { response_.add(absl::StrCat(u)); }
   void addNumber(int64_t i) { response_.add(absl::StrCat(i)); }
-=======
-      response_.addFragments({"null"});
-    } else {
-      Buffer::Util::serializeDouble(d, response_);
-    }
-  }
-  void addNumber(uint64_t u) { response_.addFragments({absl::StrCat(u)}); }
-  void addNumber(int64_t i) { response_.addFragments({absl::StrCat(i)}); }
->>>>>>> 1e8bacf6
 
   /**
    * Serializes a bool to the output stream.
    */
-<<<<<<< HEAD
   void addBool(bool b) { response_.add(b ? Constants::True : Constants::False); }
-=======
-  void addBool(bool b) { response_.addFragments({b ? "true" : "false"}); }
->>>>>>> 1e8bacf6
 
   /**
    * Adds a constant string to the output stream. The string must outlive the

--- conflicted
+++ resolved
@@ -30,15 +30,8 @@
   }
 
   BodyFormatter(const envoy::config::core::v3::SubstitutionFormatString& config,
-<<<<<<< HEAD
-                Server::Configuration::GenericFactoryContext& context)
-      : formatter_(THROW_OR_RETURN_VALUE(
-            Formatter::SubstitutionFormatStringUtils::fromProtoConfig(config, context),
-            Formatter::FormatterPtr)),
-=======
                 Formatter::FormatterPtr&& formatter)
       : formatter_(std::move(formatter)),
->>>>>>> 6c38b6a0
         content_type_(
             !config.content_type().empty() ? config.content_type()
             : config.format_case() ==

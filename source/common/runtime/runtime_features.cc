#include "source/common/runtime/runtime_features.h"

#include "absl/flags/commandlineflag.h"
#include "absl/flags/flag.h"
#include "absl/strings/match.h"
#include "absl/strings/str_replace.h"

#define RUNTIME_GUARD(name) ABSL_FLAG(bool, name, true, "");        // NOLINT
#define FALSE_RUNTIME_GUARD(name) ABSL_FLAG(bool, name, false, ""); // NOLINT

// Add additional features here to enable the new code paths by default.
//
// Per documentation in CONTRIBUTING.md is expected that new high risk code paths be guarded
// by runtime feature guards. If you add a guard of the form
// RUNTIME_GUARD(envoy_reloadable_features_my_feature_name)
// here you can guard code checking against "envoy.reloadable_features.my_feature_name".
// Please note the swap of envoy_reloadable_features_ to envoy.reloadable_features.!
//
// if (Runtime::runtimeFeatureEnabled("envoy.reloadable_features.my_feature_name")) {
//   [new code path]
// else {
//   [old_code_path]
// }
//
// Runtime features are true by default, so the new code path is exercised.
// To make a runtime feature false by default, use FALSE_RUNTIME_GUARD, and add
// a TODO to change it to true.
//
// If issues are found that require a runtime feature to be disabled, it should be reported
// ASAP by filing a bug on github. Overriding non-buggy code is strongly discouraged to avoid the
// problem of the bugs being found after the old code path has been removed.
RUNTIME_GUARD(envoy_reloadable_features_allow_alt_svc_for_ips);
RUNTIME_GUARD(envoy_reloadable_features_check_switch_protocol_websocket_handshake);
RUNTIME_GUARD(envoy_reloadable_features_conn_pool_delete_when_idle);
RUNTIME_GUARD(envoy_reloadable_features_consistent_header_validation);
RUNTIME_GUARD(envoy_reloadable_features_defer_processing_backedup_streams);
RUNTIME_GUARD(envoy_reloadable_features_dfp_mixed_scheme);
RUNTIME_GUARD(envoy_reloadable_features_disallow_quic_client_udp_mmsg);
RUNTIME_GUARD(envoy_reloadable_features_dns_details);
RUNTIME_GUARD(envoy_reloadable_features_dns_nodata_noname_is_success);
RUNTIME_GUARD(envoy_reloadable_features_dns_reresolve_on_eai_again);
RUNTIME_GUARD(envoy_reloadable_features_edf_lb_host_scheduler_init_fix);
RUNTIME_GUARD(envoy_reloadable_features_edf_lb_locality_scheduler_init_fix);
RUNTIME_GUARD(envoy_reloadable_features_enable_compression_bomb_protection);
RUNTIME_GUARD(envoy_reloadable_features_enable_include_histograms);
RUNTIME_GUARD(envoy_reloadable_features_exclude_host_in_eds_status_draining);
RUNTIME_GUARD(envoy_reloadable_features_ext_proc_timeout_error);
RUNTIME_GUARD(envoy_reloadable_features_extend_h3_accept_untrusted);
RUNTIME_GUARD(envoy_reloadable_features_gcp_authn_use_fixed_url);
RUNTIME_GUARD(envoy_reloadable_features_getaddrinfo_num_retries);
RUNTIME_GUARD(envoy_reloadable_features_grpc_side_stream_flow_control);
RUNTIME_GUARD(envoy_reloadable_features_http1_balsa_delay_reset);
RUNTIME_GUARD(envoy_reloadable_features_http1_balsa_disallow_lone_cr_in_chunk_extension);
// Ignore the automated "remove this flag" issue: we should keep this for 1 year.
RUNTIME_GUARD(envoy_reloadable_features_http1_use_balsa_parser);
RUNTIME_GUARD(envoy_reloadable_features_http2_discard_host_header);
// Ignore the automated "remove this flag" issue: we should keep this for 1 year.
RUNTIME_GUARD(envoy_reloadable_features_http2_use_oghttp2);
RUNTIME_GUARD(envoy_reloadable_features_http2_use_visitor_for_data);
RUNTIME_GUARD(envoy_reloadable_features_http2_validate_authority_with_quiche);
RUNTIME_GUARD(envoy_reloadable_features_http3_happy_eyeballs);
RUNTIME_GUARD(envoy_reloadable_features_http3_remove_empty_trailers);
RUNTIME_GUARD(envoy_reloadable_features_http_filter_avoid_reentrant_local_reply);
// Delay deprecation and decommission until UHV is enabled.
RUNTIME_GUARD(envoy_reloadable_features_http_reject_path_with_fragment);
RUNTIME_GUARD(envoy_reloadable_features_http_route_connect_proxy_by_default);
RUNTIME_GUARD(envoy_reloadable_features_internal_authority_header_validator);
RUNTIME_GUARD(envoy_reloadable_features_jwt_authn_remove_jwt_from_query_params);
RUNTIME_GUARD(envoy_reloadable_features_jwt_authn_validate_uri);
RUNTIME_GUARD(envoy_reloadable_features_lua_flow_control_while_http_call);
RUNTIME_GUARD(envoy_reloadable_features_mmdb_files_reload_enabled);
RUNTIME_GUARD(envoy_reloadable_features_no_extension_lookup_by_name);
RUNTIME_GUARD(envoy_reloadable_features_no_timer_based_rate_limit_token_bucket);
RUNTIME_GUARD(envoy_reloadable_features_original_dst_rely_on_idle_timeout);
RUNTIME_GUARD(envoy_reloadable_features_prefer_ipv6_dns_on_macos);
RUNTIME_GUARD(envoy_reloadable_features_proxy_104);
RUNTIME_GUARD(envoy_reloadable_features_proxy_status_mapping_more_core_response_flags);
RUNTIME_GUARD(envoy_reloadable_features_quic_connect_client_udp_sockets);
RUNTIME_GUARD(envoy_reloadable_features_quic_receive_ecn);
// Ignore the automated "remove this flag" issue: we should keep this for 1 year. Confirm with
// @danzh2010 or @RyanTheOptimist before removing.
RUNTIME_GUARD(envoy_reloadable_features_quic_send_server_preferred_address_to_all_clients);
RUNTIME_GUARD(envoy_reloadable_features_quic_upstream_reads_fixed_number_packets);
RUNTIME_GUARD(envoy_reloadable_features_quic_upstream_socket_use_address_cache_for_read);
RUNTIME_GUARD(envoy_reloadable_features_reject_invalid_yaml);
RUNTIME_GUARD(envoy_reloadable_features_report_stream_reset_error_code);
RUNTIME_GUARD(envoy_reloadable_features_sanitize_http2_headers_without_nghttp2);
RUNTIME_GUARD(envoy_reloadable_features_sanitize_te);
RUNTIME_GUARD(envoy_reloadable_features_send_local_reply_when_no_buffer_and_upstream_request);
RUNTIME_GUARD(envoy_reloadable_features_skip_dns_lookup_for_proxied_requests);
RUNTIME_GUARD(envoy_reloadable_features_strict_duration_validation);
RUNTIME_GUARD(envoy_reloadable_features_tcp_tunneling_send_downstream_fin_on_upstream_trailers);
RUNTIME_GUARD(envoy_reloadable_features_test_feature_true);
RUNTIME_GUARD(envoy_reloadable_features_udp_socket_apply_aggregated_read_limit);
RUNTIME_GUARD(envoy_reloadable_features_uhv_allow_malformed_url_encoding);
RUNTIME_GUARD(envoy_reloadable_features_upstream_remote_address_use_connection);
RUNTIME_GUARD(envoy_reloadable_features_use_config_in_happy_eyeballs);
RUNTIME_GUARD(envoy_reloadable_features_use_filter_manager_state_for_downstream_end_stream);
RUNTIME_GUARD(envoy_reloadable_features_use_http_client_to_fetch_aws_credentials);
RUNTIME_GUARD(envoy_reloadable_features_use_route_host_mutation_for_auto_sni_san);
RUNTIME_GUARD(envoy_reloadable_features_use_typed_metadata_in_proxy_protocol_listener);
RUNTIME_GUARD(envoy_reloadable_features_validate_connect);
RUNTIME_GUARD(envoy_reloadable_features_validate_grpc_header_before_log_grpc_status);
RUNTIME_GUARD(envoy_reloadable_features_validate_upstream_headers);
RUNTIME_GUARD(envoy_reloadable_features_xdstp_path_avoid_colon_encoding);
RUNTIME_GUARD(envoy_restart_features_allow_client_socket_creation_failure);
RUNTIME_GUARD(envoy_restart_features_allow_slot_destroy_on_worker_threads);
RUNTIME_GUARD(envoy_restart_features_fix_dispatcher_approximate_now);
RUNTIME_GUARD(envoy_restart_features_quic_handle_certs_with_shared_tls_code);
RUNTIME_GUARD(envoy_restart_features_use_eds_cache_for_ads);
RUNTIME_GUARD(envoy_restart_features_use_fast_protobuf_hash);

// Begin false flags. Most of them should come with a TODO to flip true.

// Execution context is optional and must be enabled explicitly.
// See https://github.com/envoyproxy/envoy/issues/32012.
FALSE_RUNTIME_GUARD(envoy_restart_features_enable_execution_context);
// Sentinel and test flag.
FALSE_RUNTIME_GUARD(envoy_reloadable_features_test_feature_false);
// TODO(paul-r-gall) Make this enabled by default after additional soak time.
FALSE_RUNTIME_GUARD(envoy_reloadable_features_streaming_shadow);
// TODO(adisuissa) reset to true to enable unified mux by default
FALSE_RUNTIME_GUARD(envoy_reloadable_features_unified_mux);
// Used to track if runtime is initialized.
FALSE_RUNTIME_GUARD(envoy_reloadable_features_runtime_initialized);
// TODO(mattklein123): Flip this to true and/or remove completely once verified by Envoy Mobile.
// TODO(mattklein123): Also unit test this if this sticks and this becomes the default for Apple &
// Android.
FALSE_RUNTIME_GUARD(envoy_reloadable_features_always_use_v6);
// TODO(vikaschoudhary16) flip this to true only after all the
// TcpProxy::Filter::HttpStreamDecoderFilterCallbacks are implemented or commented as unnecessary
FALSE_RUNTIME_GUARD(envoy_restart_features_upstream_http_filters_with_tcp_proxy);
// TODO(danzh) false deprecate it once QUICHE has its own enable/disable flag.
FALSE_RUNTIME_GUARD(envoy_reloadable_features_quic_reject_all);
// TODO(#10646) change to true when UHV is sufficiently tested
// For more information about Universal Header Validation, please see
// https://github.com/envoyproxy/envoy/issues/10646
FALSE_RUNTIME_GUARD(envoy_reloadable_features_enable_universal_header_validator);
// TODO(pksohn): enable after canarying fix for https://github.com/envoyproxy/envoy/issues/29930
FALSE_RUNTIME_GUARD(envoy_reloadable_features_quic_defer_logging_to_ack_listener);
// TODO(#33474) removed it once GRO packet dropping is fixed.
FALSE_RUNTIME_GUARD(envoy_reloadable_features_prefer_quic_client_udp_gro);
// TODO(alyssar) evaluate and either make this a config knob or remove.
FALSE_RUNTIME_GUARD(envoy_reloadable_features_reresolve_null_addresses);
// TODO(alyssar) evaluate and either make this a config knob or remove.
FALSE_RUNTIME_GUARD(envoy_reloadable_features_reresolve_if_no_connections);
// TODO(adisuissa): flip to true after this is out of alpha mode.
FALSE_RUNTIME_GUARD(envoy_restart_features_xds_failover_support);
// TODO(fredyw): evaluate and either make this a config knob or remove.
FALSE_RUNTIME_GUARD(envoy_reloadable_features_dns_cache_set_ip_version_to_remove);
// TODO(alyssawilk): evaluate and make this a config knob or remove.
FALSE_RUNTIME_GUARD(envoy_reloadable_features_reset_brokenness_on_nework_change);

// A flag to set the maximum TLS version for google_grpc client to TLS1.2, when needed for
// compliance restrictions.
FALSE_RUNTIME_GUARD(envoy_reloadable_features_google_grpc_disable_tls_13);

<<<<<<< HEAD
// A flag to enable the usage of the latest JSON formatter for logging.
// TODO(wbpcode): flip to true after Envoy v1.32.0 is released.
FALSE_RUNTIME_GUARD(envoy_reloadable_features_logging_with_fast_json_formatter);
=======
// TODO(yanavlasov): Flip to true after prod testing.
// Controls whether a stream stays open when HTTP/2 or HTTP/3 upstream half closes
// before downstream.
FALSE_RUNTIME_GUARD(envoy_reloadable_features_allow_multiplexed_upstream_half_close);
>>>>>>> 7ce8c701

// Block of non-boolean flags. Use of int flags is deprecated. Do not add more.
ABSL_FLAG(uint64_t, re2_max_program_size_error_level, 100, ""); // NOLINT
ABSL_FLAG(uint64_t, re2_max_program_size_warn_level,            // NOLINT
          std::numeric_limits<uint32_t>::max(), "");            // NOLINT

namespace Envoy {
namespace Runtime {
namespace {

std::string swapPrefix(std::string name) {
  return absl::StrReplaceAll(name, {{"envoy_", "envoy."}, {"features_", "features."}});
}

} // namespace

// This is a singleton class to map Envoy style flag names to absl flags
class RuntimeFeatures {
public:
  RuntimeFeatures();

  // Get the command line flag corresponding to the Envoy style feature name, or
  // nullptr if it is not a registered flag.
  absl::CommandLineFlag* getFlag(absl::string_view feature) const {
    auto it = all_features_.find(feature);
    if (it == all_features_.end()) {
      return nullptr;
    }
    return it->second;
  }

private:
  absl::flat_hash_map<std::string, absl::CommandLineFlag*> all_features_;
};

using RuntimeFeaturesDefaults = ConstSingleton<RuntimeFeatures>;

RuntimeFeatures::RuntimeFeatures() {
  absl::flat_hash_map<absl::string_view, absl::CommandLineFlag*> flags = absl::GetAllFlags();
  for (auto& it : flags) {
    absl::string_view name = it.second->Name();
    if ((!absl::StartsWith(name, "envoy_reloadable_features_") &&
         !absl::StartsWith(name, "envoy_restart_features_")) ||
        !it.second->TryGet<bool>().has_value()) {
      continue;
    }
    std::string envoy_name = swapPrefix(std::string(name));
    all_features_.emplace(envoy_name, it.second);
  }
}

bool hasRuntimePrefix(absl::string_view feature) {
  // Track Envoy reloadable and restart features, excluding synthetic QUIC flags
  // which are not tracked in the list below.
  return (absl::StartsWith(feature, "envoy.reloadable_features.") &&
          !absl::StartsWith(feature, "envoy.reloadable_features.FLAGS_envoy_quic")) ||
         absl::StartsWith(feature, "envoy.restart_features.");
}

bool isRuntimeFeature(absl::string_view feature) {
  return RuntimeFeaturesDefaults::get().getFlag(feature) != nullptr;
}

bool runtimeFeatureEnabled(absl::string_view feature) {
  absl::CommandLineFlag* flag = RuntimeFeaturesDefaults::get().getFlag(feature);
  if (flag == nullptr) {
    IS_ENVOY_BUG(absl::StrCat("Unable to find runtime feature ", feature));
    return false;
  }
  // We validate in map creation that the flag is a boolean.
  return flag->TryGet<bool>().value();
}

uint64_t getInteger(absl::string_view feature, uint64_t default_value) {
  // DO NOT ADD MORE FLAGS HERE. This function deprecated.
  if (absl::StartsWith(feature, "re2.")) {
    if (feature == "re2.max_program_size.error_level") {
      return absl::GetFlag(FLAGS_re2_max_program_size_error_level);
    } else if (feature == "re2.max_program_size.warn_level") {
      return absl::GetFlag(FLAGS_re2_max_program_size_warn_level);
    }
  }
  IS_ENVOY_BUG(absl::StrCat("requested an unsupported integer ", feature));
  return default_value;
}

void markRuntimeInitialized() {
  maybeSetRuntimeGuard("envoy.reloadable_features.runtime_initialized", true);
}

bool isRuntimeInitialized() {
  return runtimeFeatureEnabled("envoy.reloadable_features.runtime_initialized");
}

void maybeSetRuntimeGuard(absl::string_view name, bool value) {
  absl::CommandLineFlag* flag = RuntimeFeaturesDefaults::get().getFlag(name);
  if (flag == nullptr) {
    IS_ENVOY_BUG(absl::StrCat("Unable to find runtime feature ", name));
    return;
  }
  std::string err;
  flag->ParseFrom(value ? "true" : "false", &err);
}

void maybeSetDeprecatedInts(absl::string_view name, uint32_t value) {
  if (!absl::StartsWith(name, "envoy.") && !absl::StartsWith(name, "re2.")) {
    return;
  }

  // DO NOT ADD MORE FLAGS HERE. This function deprecated.
  else if (name == "re2.max_program_size.error_level") {
    absl::SetFlag(&FLAGS_re2_max_program_size_error_level, value);
  } else if (name == "re2.max_program_size.warn_level") {
    absl::SetFlag(&FLAGS_re2_max_program_size_warn_level, value);
  }
}

} // namespace Runtime
} // namespace Envoy<|MERGE_RESOLUTION|>--- conflicted
+++ resolved
@@ -155,16 +155,13 @@
 // compliance restrictions.
 FALSE_RUNTIME_GUARD(envoy_reloadable_features_google_grpc_disable_tls_13);
 
-<<<<<<< HEAD
 // A flag to enable the usage of the latest JSON formatter for logging.
 // TODO(wbpcode): flip to true after Envoy v1.32.0 is released.
 FALSE_RUNTIME_GUARD(envoy_reloadable_features_logging_with_fast_json_formatter);
-=======
 // TODO(yanavlasov): Flip to true after prod testing.
 // Controls whether a stream stays open when HTTP/2 or HTTP/3 upstream half closes
 // before downstream.
 FALSE_RUNTIME_GUARD(envoy_reloadable_features_allow_multiplexed_upstream_half_close);
->>>>>>> 7ce8c701
 
 // Block of non-boolean flags. Use of int flags is deprecated. Do not add more.
 ABSL_FLAG(uint64_t, re2_max_program_size_error_level, 100, ""); // NOLINT

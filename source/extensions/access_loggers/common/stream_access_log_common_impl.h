#pragma once

#include "envoy/access_log/access_log_config.h"

#include "source/common/formatter/substitution_format_string.h"
#include "source/common/formatter/substitution_formatter.h"
#include "source/extensions/access_loggers/common/file_access_log_impl.h"

namespace Envoy {
namespace Extensions {
namespace AccessLoggers {

template <class T, Filesystem::DestinationType destination_type>
AccessLog::InstanceSharedPtr
createStreamAccessLogInstance(const Protobuf::Message& config, AccessLog::FilterPtr&& filter,
                              Server::Configuration::FactoryContext& context,
                              std::vector<Formatter::CommandParserPtr>&& command_parsers = {}) {
  const auto& fal_config =
      MessageUtil::downcastAndValidate<const T&>(config, context.messageValidationVisitor());
  Formatter::FormatterPtr formatter;
  if (fal_config.access_log_format_case() == T::AccessLogFormatCase::kLogFormat) {
<<<<<<< HEAD
    formatter = THROW_OR_RETURN_VALUE(
        Formatter::SubstitutionFormatStringUtils::fromProtoConfig(fal_config.log_format(), context),
        Formatter::FormatterPtr);
=======
    formatter =
        THROW_OR_RETURN_VALUE(Formatter::SubstitutionFormatStringUtils::fromProtoConfig(
                                  fal_config.log_format(), context, std::move(command_parsers)),
                              Formatter::FormatterBasePtr<Formatter::HttpFormatterContext>);
>>>>>>> 6c38b6a0
  } else if (fal_config.access_log_format_case() ==
             T::AccessLogFormatCase::ACCESS_LOG_FORMAT_NOT_SET) {
    formatter = THROW_OR_RETURN_VALUE(
        Formatter::HttpSubstitutionFormatUtils::defaultSubstitutionFormatter(),
        Formatter::FormatterPtr);
  }
  Filesystem::FilePathAndType file_info{destination_type, ""};
  return std::make_shared<AccessLoggers::File::FileAccessLog>(
      file_info, std::move(filter), std::move(formatter),
      context.serverFactoryContext().accessLogManager());
}

} // namespace AccessLoggers
} // namespace Extensions
} // namespace Envoy<|MERGE_RESOLUTION|>--- conflicted
+++ resolved
@@ -19,16 +19,10 @@
       MessageUtil::downcastAndValidate<const T&>(config, context.messageValidationVisitor());
   Formatter::FormatterPtr formatter;
   if (fal_config.access_log_format_case() == T::AccessLogFormatCase::kLogFormat) {
-<<<<<<< HEAD
-    formatter = THROW_OR_RETURN_VALUE(
-        Formatter::SubstitutionFormatStringUtils::fromProtoConfig(fal_config.log_format(), context),
-        Formatter::FormatterPtr);
-=======
     formatter =
         THROW_OR_RETURN_VALUE(Formatter::SubstitutionFormatStringUtils::fromProtoConfig(
                                   fal_config.log_format(), context, std::move(command_parsers)),
-                              Formatter::FormatterBasePtr<Formatter::HttpFormatterContext>);
->>>>>>> 6c38b6a0
+                              Formatter::FormatterPtr);
   } else if (fal_config.access_log_format_case() ==
              T::AccessLogFormatCase::ACCESS_LOG_FORMAT_NOT_SET) {
     formatter = THROW_OR_RETURN_VALUE(

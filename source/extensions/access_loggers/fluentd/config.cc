--- conflicted
+++ resolved
@@ -60,15 +60,10 @@
   // payload.
   // TODO(ohadvano): Improve the formatting operation by creating a dedicated formatter that
   //                 will directly serialize the record to msgpack payload.
-  auto commands = THROW_OR_RETURN_VALUE(
-<<<<<<< HEAD
-      Formatter::SubstitutionFormatStringUtils::parseFormatters(proto_config.formatters(), context),
-      std::vector<Formatter::CommandParserPtr>);
-=======
-      Formatter::SubstitutionFormatStringUtils::parseFormatters(proto_config.formatters(), context,
-                                                                std::move(command_parsers)),
-      std::vector<Formatter::CommandParserBasePtr<Formatter::HttpFormatterContext>>);
->>>>>>> 6c38b6a0
+  auto commands =
+      THROW_OR_RETURN_VALUE(Formatter::SubstitutionFormatStringUtils::parseFormatters(
+                                proto_config.formatters(), context, std::move(command_parsers)),
+                            std::vector<Formatter::CommandParserPtr>);
 
   Formatter::FormatterPtr json_formatter =
       Formatter::SubstitutionFormatStringUtils::createJsonFormatter(proto_config.record(), true,

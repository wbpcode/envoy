#include "source/extensions/access_loggers/open_telemetry/config.h"

#include "envoy/extensions/access_loggers/open_telemetry/v3/logs_service.pb.h"
#include "envoy/extensions/access_loggers/open_telemetry/v3/logs_service.pb.validate.h"
#include "envoy/registry/registry.h"
#include "envoy/server/filter_config.h"

#include "source/common/common/assert.h"
#include "source/common/common/macros.h"
#include "source/common/formatter/substitution_format_string.h"
#include "source/common/grpc/async_client_impl.h"
#include "source/common/protobuf/protobuf.h"
#include "source/extensions/access_loggers/open_telemetry/access_log_impl.h"
#include "source/extensions/access_loggers/open_telemetry/access_log_proto_descriptors.h"

namespace Envoy {
namespace Extensions {
namespace AccessLoggers {
namespace OpenTelemetry {

// Singleton registration via macro defined in envoy/singleton/manager.h
SINGLETON_MANAGER_REGISTRATION(open_telemetry_access_logger_cache);

GrpcAccessLoggerCacheSharedPtr
getAccessLoggerCacheSingleton(Server::Configuration::CommonFactoryContext& context) {
  return context.singletonManager().getTyped<GrpcAccessLoggerCacheImpl>(
      SINGLETON_MANAGER_REGISTERED_NAME(open_telemetry_access_logger_cache), [&context] {
        return std::make_shared<GrpcAccessLoggerCacheImpl>(
            context.clusterManager().grpcAsyncClientManager(), context.serverScope(),
            context.threadLocal(), context.localInfo());
      });
}

::Envoy::AccessLog::InstanceSharedPtr AccessLogFactory::createAccessLogInstance(
    const Protobuf::Message& config, ::Envoy::AccessLog::FilterPtr&& filter,
    Server::Configuration::FactoryContext& context,
    std::vector<Formatter::CommandParserPtr>&& command_parsers) {
  validateProtoDescriptors();

  const auto& proto_config = MessageUtil::downcastAndValidate<
      const envoy::extensions::access_loggers::open_telemetry::v3::OpenTelemetryAccessLogConfig&>(
      config, context.messageValidationVisitor());

  auto commands = THROW_OR_RETURN_VALUE(
<<<<<<< HEAD
      Formatter::SubstitutionFormatStringUtils::parseFormatters(proto_config.formatters(), context),
      std::vector<Formatter::CommandParserPtr>);
=======
      Formatter::SubstitutionFormatStringUtils::parseFormatters(proto_config.formatters(), context,
                                                                std::move(command_parsers)),
      std::vector<Formatter::CommandParserBasePtr<Formatter::HttpFormatterContext>>);
>>>>>>> 6c38b6a0

  return std::make_shared<AccessLog>(
      std::move(filter), proto_config, context.serverFactoryContext().threadLocal(),
      getAccessLoggerCacheSingleton(context.serverFactoryContext()), commands);
}

ProtobufTypes::MessagePtr AccessLogFactory::createEmptyConfigProto() {
  return std::make_unique<
      envoy::extensions::access_loggers::open_telemetry::v3::OpenTelemetryAccessLogConfig>();
}

std::string AccessLogFactory::name() const { return "envoy.access_loggers.open_telemetry"; }

/**
 * Static registration for the OpenTelemetry (gRPC) access log. @see RegisterFactory.
 */
REGISTER_FACTORY(AccessLogFactory,
                 Envoy::AccessLog::AccessLogInstanceFactory){"envoy.open_telemetry_access_log"};

} // namespace OpenTelemetry
} // namespace AccessLoggers
} // namespace Extensions
} // namespace Envoy<|MERGE_RESOLUTION|>--- conflicted
+++ resolved
@@ -41,15 +41,10 @@
       const envoy::extensions::access_loggers::open_telemetry::v3::OpenTelemetryAccessLogConfig&>(
       config, context.messageValidationVisitor());
 
-  auto commands = THROW_OR_RETURN_VALUE(
-<<<<<<< HEAD
-      Formatter::SubstitutionFormatStringUtils::parseFormatters(proto_config.formatters(), context),
-      std::vector<Formatter::CommandParserPtr>);
-=======
-      Formatter::SubstitutionFormatStringUtils::parseFormatters(proto_config.formatters(), context,
-                                                                std::move(command_parsers)),
-      std::vector<Formatter::CommandParserBasePtr<Formatter::HttpFormatterContext>>);
->>>>>>> 6c38b6a0
+  auto commands =
+      THROW_OR_RETURN_VALUE(Formatter::SubstitutionFormatStringUtils::parseFormatters(
+                                proto_config.formatters(), context, std::move(command_parsers)),
+                            std::vector<Formatter::CommandParserPtr>);
 
   return std::make_shared<AccessLog>(
       std::move(filter), proto_config, context.serverFactoryContext().threadLocal(),

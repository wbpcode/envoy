#include "extensions/tracers/skywalking/skywalking_tracer_impl.h"

#include <memory>

#include "common/common/macros.h"
#include "common/common/utility.h"
#include "common/http/path_utility.h"

#include "cpp2sky/propagation.h"

namespace Envoy {
namespace Extensions {
namespace Tracers {
namespace SkyWalking {

namespace {
constexpr uint32_t DEFAULT_DELAYED_SEGMENTS_CACHE_SIZE = 1024;

// When the user does not provide any available configuration, in order to ensure that the service
// name and instance name are not empty, use this value as the default identifier. In practice,
// user should provide accurate configuration as much as possible to avoid using the default value.
constexpr absl::string_view DEFAULT_SERVICE_AND_INSTANCE = "EnvoyProxy";
} // namespace

using cpp2sky::createSpanContext;
using cpp2sky::SpanContextPtr;
using cpp2sky::TracerException;

Driver::Driver(const envoy::config::trace::v3::SkyWalkingConfig& proto_config,
               Server::Configuration::TracerFactoryContext& context)
    : tracing_stats_{SKYWALKING_TRACER_STATS(
          POOL_COUNTER_PREFIX(context.serverFactoryContext().scope(), "tracing.skywalking."))},
      tls_slot_ptr_(context.serverFactoryContext().threadLocal().allocateSlot()) {
  loadConfig(proto_config.client_config(), context.serverFactoryContext());
  tracing_context_factory_ = std::make_unique<TracingContextFactory>(config_);
  auto& factory_context = context.serverFactoryContext();
  tls_slot_ptr_->set([proto_config, &factory_context, this](Event::Dispatcher& dispatcher) {
    TracerPtr tracer = std::make_unique<Tracer>(std::make_unique<TraceSegmentReporter>(
        factory_context.clusterManager().grpcAsyncClientManager().factoryForGrpcService(
            proto_config.grpc_service(), factory_context.scope(), false),
        dispatcher, factory_context.api().randomGenerator(), tracing_stats_,
        config_.delayed_buffer_size(), config_.token()));
    return std::make_shared<TlsTracer>(std::move(tracer));
  });
}

Tracing::SpanPtr Driver::startSpan(const Tracing::Config& config,
                                   Tracing::TraceContext& trace_context,
                                   const std::string& operation_name, Envoy::SystemTime start_time,
                                   const Tracing::Decision decision) {
  auto& tracer = tls_slot_ptr_->getTyped<Driver::TlsTracer>().tracer();
  TracingContextPtr tracing_context;
  // TODO(shikugawa): support extension span header.
<<<<<<< HEAD
  auto propagation_header = trace_context.getTraceContext(skywalkingPropagationHeaderKey().get());
  if (!propagation_header.has_value()) {
    segment_context = segment_context_factory_->create();
=======
  auto propagation_header = request_headers.get(skywalkingPropagationHeaderKey());
  if (propagation_header.empty()) {
    tracing_context = tracing_context_factory_->create();
>>>>>>> 3e967801
    // Sampling status is always true on SkyWalking. But with disabling skip_analysis,
    // this span can't be analyzed.
    if (!decision.traced) {
      tracing_context->setSkipAnalysis();
    }
  } else {
    auto header_value_string = propagation_header.value();
    try {
      SpanContextPtr span_context = createSpanContext(header_value_string);
      tracing_context = tracing_context_factory_->create(span_context);
    } catch (TracerException& e) {
      ENVOY_LOG(warn, "New SkyWalking Span/Segment cannot be created for error: {}", e.what());
      return std::make_unique<Tracing::NullSpan>();
    }
  }

  return tracer.startSpan(config, start_time, operation_name, tracing_context, nullptr);
}

void Driver::loadConfig(const envoy::config::trace::v3::ClientConfig& client_config,
                        Server::Configuration::ServerFactoryContext& server_factory_context) {
  config_.set_service_name(!client_config.service_name().empty()
                               ? client_config.service_name()
                               : (!server_factory_context.localInfo().clusterName().empty()
                                      ? server_factory_context.localInfo().clusterName()
                                      : DEFAULT_SERVICE_AND_INSTANCE.data()));
  config_.set_instance_name(!client_config.instance_name().empty()
                                ? client_config.service_name()
                                : (!server_factory_context.localInfo().nodeName().empty()
                                       ? server_factory_context.localInfo().nodeName()
                                       : DEFAULT_SERVICE_AND_INSTANCE.data()));
  config_.set_token(client_config.backend_token());
  config_.set_delayed_buffer_size(PROTOBUF_GET_WRAPPED_OR_DEFAULT(
      client_config, max_cache_size, DEFAULT_DELAYED_SEGMENTS_CACHE_SIZE));
}

Driver::TlsTracer::TlsTracer(TracerPtr tracer) : tracer_(std::move(tracer)) {}

Tracer& Driver::TlsTracer::tracer() {
  ASSERT(tracer_);
  return *tracer_;
}

} // namespace SkyWalking
} // namespace Tracers
} // namespace Extensions
} // namespace Envoy<|MERGE_RESOLUTION|>--- conflicted
+++ resolved
@@ -51,15 +51,9 @@
   auto& tracer = tls_slot_ptr_->getTyped<Driver::TlsTracer>().tracer();
   TracingContextPtr tracing_context;
   // TODO(shikugawa): support extension span header.
-<<<<<<< HEAD
   auto propagation_header = trace_context.getTraceContext(skywalkingPropagationHeaderKey().get());
   if (!propagation_header.has_value()) {
-    segment_context = segment_context_factory_->create();
-=======
-  auto propagation_header = request_headers.get(skywalkingPropagationHeaderKey());
-  if (propagation_header.empty()) {
     tracing_context = tracing_context_factory_->create();
->>>>>>> 3e967801
     // Sampling status is always true on SkyWalking. But with disabling skip_analysis,
     // this span can't be analyzed.
     if (!decision.traced) {

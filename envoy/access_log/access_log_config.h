--- conflicted
+++ resolved
@@ -48,16 +48,10 @@
    * @param command_parsers vector of command parsers that provide by the caller to be used for
    * parsing custom substitution commands.
    */
-<<<<<<< HEAD
-  virtual AccessLog::InstanceSharedPtr
-  createAccessLogInstance(const Protobuf::Message& config, AccessLog::FilterPtr&& filter,
-                          Server::Configuration::FactoryContext& context) PURE;
-=======
   virtual AccessLog::InstanceBaseSharedPtr<Context> createAccessLogInstance(
       const Protobuf::Message& config, AccessLog::FilterBasePtr<Context>&& filter,
       Server::Configuration::FactoryContext& context,
       std::vector<Formatter::CommandParserBasePtr<Context>>&& command_parsers = {}) PURE;
->>>>>>> 6c38b6a0
 
   std::string category() const override { return "envoy.access_loggers"; }
 };

load(
    "//bazel:envoy_build_system.bzl",
    "envoy_cc_library",
    "envoy_package",
)

licenses(["notice"])  # Apache 2

envoy_package()

envoy_cc_library(
    name = "stream_info_interface",
    hdrs = ["stream_info.h"],
    external_deps = ["abseil_optional"],
    deps = [
        ":filter_state_interface",
        ":stream_id_provider_interface",
        "//envoy/common:time_interface",
        "//envoy/http:header_map_interface",
        "//envoy/http:protocol_interface",
        "//envoy/network:socket_interface",
        "//envoy/ssl:connection_interface",
        "//envoy/tracing:trace_reason_interface",
        "//envoy/upstream:host_description_interface",
        "//source/common/common:assert_lib",
        "//source/common/protobuf",
        "//source/common/singleton:const_singleton",
        "@envoy_api//envoy/config/core/v3:pkg_cc_proto",
    ],
)

envoy_cc_library(
    name = "filter_state_interface",
    hdrs = ["filter_state.h"],
    external_deps = ["abseil_optional"],
    deps = [
<<<<<<< HEAD
        "//source/common/common:inline_map_registry",
=======
        "//envoy/config:typed_config_interface",
        "//source/common/common:fmt_lib",
>>>>>>> 856162aa
        "//source/common/common:utility_lib",
        "//source/common/protobuf",
    ],
)

envoy_cc_library(
    name = "uint32_accessor_interface",
    hdrs = ["uint32_accessor.h"],
    deps = [
        ":filter_state_interface",
    ],
)

envoy_cc_library(
    name = "uint64_accessor_interface",
    hdrs = ["uint64_accessor.h"],
    deps = [
        ":filter_state_interface",
    ],
)

envoy_cc_library(
    name = "stream_id_provider_interface",
    hdrs = ["stream_id_provider.h"],
)

envoy_cc_library(
    name = "bool_accessor_interface",
    hdrs = ["bool_accessor.h"],
    deps = [
        ":filter_state_interface",
    ],
)<|MERGE_RESOLUTION|>--- conflicted
+++ resolved
@@ -34,12 +34,9 @@
     hdrs = ["filter_state.h"],
     external_deps = ["abseil_optional"],
     deps = [
-<<<<<<< HEAD
-        "//source/common/common:inline_map_registry",
-=======
         "//envoy/config:typed_config_interface",
         "//source/common/common:fmt_lib",
->>>>>>> 856162aa
+        "//source/common/common:inline_map_registry",
         "//source/common/common:utility_lib",
         "//source/common/protobuf",
     ],
